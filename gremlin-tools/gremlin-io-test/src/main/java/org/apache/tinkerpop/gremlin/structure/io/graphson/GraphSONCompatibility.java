--- conflicted
+++ resolved
@@ -88,7 +88,10 @@
     V2D0_PARTIAL_3_3_8("3.3.8", "2.0", "v2d0-partial"),
     V2D0_NO_TYPE_3_3_8("3.3.8", "2.0", "v2d0-no-types"),
     V3D0_PARTIAL_3_3_8("3.3.8", "3.0", "v3d0"),
-<<<<<<< HEAD
+    V1D0_3_3_9("3.3.9", "1.0", "v1d0"),
+    V2D0_PARTIAL_3_3_9("3.3.9", "2.0", "v2d0-partial"),
+    V2D0_NO_TYPE_3_3_9("3.3.9", "2.0", "v2d0-no-types"),
+    V3D0_PARTIAL_3_3_9("3.3.9", "3.0", "v3d0"),
     V1D0_3_4_0("3.4.0", "1.0", "v1d0"),
     V2D0_PARTIAL_3_4_0("3.4.0", "2.0", "v2d0-partial"),
     V2D0_NO_TYPE_3_4_0("3.4.0", "2.0", "v2d0-no-types"),
@@ -105,12 +108,6 @@
     V2D0_PARTIAL_3_4_3("3.4.3", "2.0", "v2d0-partial"),
     V2D0_NO_TYPE_3_4_3("3.4.3", "2.0", "v2d0-no-types"),
     V3D0_PARTIAL_3_4_3("3.4.3", "3.0", "v3d0");
-=======
-    V1D0_3_3_9("3.3.9", "1.0", "v1d0"),
-    V2D0_PARTIAL_3_3_9("3.3.9", "2.0", "v2d0-partial"),
-    V2D0_NO_TYPE_3_3_9("3.3.9", "2.0", "v2d0-no-types"),
-    V3D0_PARTIAL_3_3_9("3.3.9", "3.0", "v3d0");
->>>>>>> 87595423
 
     private static final String SEP = File.separator;
 
