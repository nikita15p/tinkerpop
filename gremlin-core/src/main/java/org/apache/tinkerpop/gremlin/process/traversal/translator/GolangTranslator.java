/*
 *  Licensed to the Apache Software Foundation (ASF) under one
 *  or more contributor license agreements.  See the NOTICE file
 *  distributed with this work for additional information
 *  regarding copyright ownership.  The ASF licenses this file
 *  to you under the Apache License, Version 2.0 (the
 *  "License"); you may not use this file except in compliance
 *  with the License.  You may obtain a copy of the License at
 *
 *  http://www.apache.org/licenses/LICENSE-2.0
 *
 *  Unless required by applicable law or agreed to in writing,
 *  software distributed under the License is distributed on an
 *  "AS IS" BASIS, WITHOUT WARRANTIES OR CONDITIONS OF ANY
 *  KIND, either express or implied.  See the License for the
 *  specific language governing permissions and limitations
 *  under the License.
 */

package org.apache.tinkerpop.gremlin.process.traversal.translator;

import org.apache.commons.lang3.StringUtils;
import org.apache.commons.text.StringEscapeUtils;
import org.apache.tinkerpop.gremlin.process.traversal.*;
import org.apache.tinkerpop.gremlin.process.traversal.step.TraversalOptionParent;
import org.apache.tinkerpop.gremlin.process.traversal.strategy.TraversalStrategyProxy;
import org.apache.tinkerpop.gremlin.process.traversal.util.ConnectiveP;
import org.apache.tinkerpop.gremlin.process.traversal.util.OrP;
import org.apache.tinkerpop.gremlin.structure.Edge;
import org.apache.tinkerpop.gremlin.structure.Vertex;
import org.apache.tinkerpop.gremlin.structure.VertexProperty;
import org.apache.tinkerpop.gremlin.structure.util.StringFactory;
import org.apache.tinkerpop.gremlin.util.NumberHelper;
import org.apache.tinkerpop.gremlin.util.function.Lambda;
import org.apache.tinkerpop.gremlin.util.iterator.IteratorUtils;

import java.sql.Timestamp;
import java.util.Arrays;
import java.util.Date;
import java.util.HashMap;
import java.util.HashSet;
import java.util.Iterator;
import java.util.List;
import java.util.Map;
import java.util.Set;
import java.util.UUID;
import java.util.function.BiPredicate;

/**
 * Translates Gremlin {@link Bytecode} into a Golang string representation.
 *
 * @author Simon Zhao (simonz@bitquilltech.com)
 */
public final class GolangTranslator implements Translator.ScriptTranslator {
    private final String traversalSource;
    private final TypeTranslator typeTranslator;
    private final static  String GO_PACKAGE_NAME = "gremlingo.";
    private final static Set<String> METHODS_TO_CHECK = new HashSet<>(Arrays.asList(
            "inject", "withSack", "sample", "with", "constant")
    );

    private GolangTranslator(final String traversalSource, final TypeTranslator typeTranslator) {
        this.traversalSource = traversalSource;
        this.typeTranslator = typeTranslator;
    }

    /**
     * Creates the translator with a {@code false} argument to {@code withParameters} using
     * {@link #of(String, boolean)}.
     */
    public static GolangTranslator of(final String traversalSource) {
        return of(traversalSource, false);
    }

    /**
     * Creates the translator with the {@link DefaultTypeTranslator} passing the {@code withParameters} option to it
     * which will handle type translation in a fashion that should typically increase cache hits and reduce
     * compilation times if enabled at the sacrifice to rewriting of the script that could reduce readability.
     */
    public static GolangTranslator of(final String traversalSource, final boolean withParameters) {
        return of(traversalSource, new DefaultTypeTranslator(withParameters));
    }

    /**
     * Creates the translator with a custom {@link TypeTranslator} instance.
     */
    public static GolangTranslator of(final String traversalSource, final TypeTranslator typeTranslator) {
        return new GolangTranslator(traversalSource, typeTranslator);
    }

    @Override
    public String getTraversalSource() {
        return this.traversalSource;
    }

    @Override
    public Script translate(final Bytecode bytecode) {
        return typeTranslator.apply(traversalSource, bytecode);
    }

    @Override
    public String getTargetLanguage() {
        return "gremlin-go";
    }

    @Override
    public String toString() {
        return StringFactory.translatorString(this);
    }

    ///////

    /**
     * Performs standard type translation for the TinkerPop types to Go.
     */
    public static class DefaultTypeTranslator extends AbstractTypeTranslator {

        public DefaultTypeTranslator(final boolean withParameters) {
            super(withParameters);
        }

        @Override
        protected String getNullSyntax() {
            return "nil";
        }

        @Override
        protected String getSyntax(final String o) {
            return "\"" + StringEscapeUtils.escapeJava(o) + "\"";
        }

        @Override
        protected String getSyntax(final Boolean o) {
            return o.toString();
        }
        @Override
        protected String getSyntax(final Date o) {
            return "time.Unix(" + o.getTime() + ", 0)";
        }

        @Override
        protected String getSyntax(final Timestamp o) {
            return "time.Unix(" + o.getTime() + ", 0)";
        }

        @Override
        protected String getSyntax(final UUID o) {
            return "uuid.MustParse(\"" + o.toString() + "\")";
        }

        @Override
        protected String getSyntax(final Lambda o) {
            return "&gremlingo.Lambda{Script:\"" + o.getLambdaScript().trim() + "\", Language:\"\"}";
        }

        @Override
        protected String getSyntax(final Number o) {
            if (o instanceof Float || o instanceof Double) {
                if (NumberHelper.isNaN(o))
                    return "math.NaN()";
                else if (NumberHelper.isPositiveInfinity(o))
                    return "math.Inf(1)";
                else if (NumberHelper.isNegativeInfinity(o))
                    return "math.Inf(-11)";
            }
            return o.toString();
        }

        @Override
        protected String getSyntax(final SackFunctions.Barrier o) {
            return GO_PACKAGE_NAME + "Barrier." + resolveSymbol(o.toString());
        }

        @Override
        protected String getSyntax(final VertexProperty.Cardinality o) {
            return GO_PACKAGE_NAME + "Cardinality." + resolveSymbol(o.toString());
        }

        @Override
<<<<<<< HEAD
        protected String getSyntax(final Pick o) {
            return GO_PACKAGE_NAME + resolveSymbol(o.toString());
=======
        protected String getSyntax(final TraversalOptionParent.Pick o) {
            return GO_PACKAGE_NAME + "Pick." + resolveSymbol(o.toString());
>>>>>>> f59c47ca
        }

        @Override
        protected Script produceScript(final Set<?> o) {
            // TODO: AN-1044 Change this when Set type is added in Gremlin-Go
            final Iterator<?> iterator = o.iterator();
            script.append("[]interface{}{");
            while(iterator.hasNext()) {
                convertToScript(iterator.next());
                if (iterator.hasNext())
                    script.append(", ");
            }
            return script.append("}");
        }

        @Override
        protected Script produceScript(final List<?> o) {
            final Iterator<?> iterator = o.iterator();
            while(iterator.hasNext()) {
                convertToScript(iterator.next());
                if (iterator.hasNext())
                    script.append(", ");
            }
            return script;
        }

        @Override
        protected Script produceScript(final Map<?, ?> o) {
            script.append("map[interface{}]interface{}{");
            final Iterator<? extends Map.Entry<?, ?>> itty = o.entrySet().iterator();
            while (itty.hasNext()) {
                final Map.Entry<?,?> entry = itty.next();
                convertToScript(entry.getKey()).append(": ");
                convertToScript(entry.getValue());
                if (itty.hasNext())
                    script.append(", ");
            }
            return script.append("}");
        }

        @Override
        protected Script produceScript(final Class<?> o) {
            return script.append(o.getCanonicalName());
        }

        @Override
        protected Script produceScript(final Enum<?> o) {
            return script.append(GO_PACKAGE_NAME + o.getDeclaringClass().getSimpleName() + "." + resolveSymbol(o.toString()));
        }

        @Override
        protected Script produceScript(final Vertex o) {
            script.append(GO_PACKAGE_NAME + "Vertex{Element{");
            convertToScript(o.id()).append(", ");
            return convertToScript(o.label()).append("}}");
        }

        @Override
        protected Script produceScript(final Edge o) {
            script.append(GO_PACKAGE_NAME + "Edge{Element{");
            convertToScript(o.id()).append(", ");
            convertToScript(o.label()).append("}, ");
            convertToScript(o.outVertex()).append(",");
            return convertToScript(o.inVertex()).append("}");
        }

        @Override
        protected Script produceScript(final VertexProperty<?> o) {
            script.append(GO_PACKAGE_NAME + "VertexProperty{");
            convertToScript(o.id()).append(", ");
            convertToScript(o.label()).append("}, ");
            return convertToScript(o.value()).append("}");
        }

        @Override
        protected Script produceScript(final TraversalStrategyProxy<?> o) {
            if (o.getConfiguration().isEmpty()) {
                return script.append("strategyFactory(\"" + o.getStrategyClass().getSimpleName() + "\", map[string]interface{}{})");
            } else {
                script.append("strategyFactory(\"" + o.getStrategyClass().getSimpleName() + "\", map[string]interface{}{");
                final Iterator<String> keys = IteratorUtils.stream(o.getConfiguration().getKeys()).
                        filter(e -> !e.equals(TraversalStrategy.STRATEGY)).iterator();
                while (keys.hasNext()) {
                    final String k = keys.next();
                    script.append("\"");
                    script.append(k);
                    script.append("\": ");
                    if (o.getConfiguration().getProperty(k) instanceof List) {
                        List<Object> list =(List<Object>) o.getConfiguration().getProperty(k);
                        Iterator iterator = list.iterator();
                        script.append("[]interface{}{");
                        while(iterator.hasNext()) {
                            convertToScript(iterator.next());
                            if (iterator.hasNext())
                                script.append(", ");
                        }
                        script.append("}");
                    } else {
                        convertToScript(o.getConfiguration().getProperty(k));
                    }
                    if (keys.hasNext())
                        script.append(", ");
                }

                return script.append("})");
            }
        }

        @Override
        protected Script produceScript(final String traversalSource, final Bytecode o) {
            // TODO: AN-1042 Ensure translation matches Gremlin-Go implementation when done
            final String source = traversalSource.equals("__") ? GO_PACKAGE_NAME + "T__" : traversalSource;
            script.append(source);
            for (final Bytecode.Instruction instruction : o.getInstructions()) {
                final String methodName = instruction.getOperator();
                final Object[] arguments = instruction.getArguments();

                script.append(".").append(resolveSymbol(methodName)).append("(");

                for (int i = 0; i < arguments.length; i++) {
                    if (methodName.equals("times")) {
                        script.append("int32(");
                        convertToScript(arguments[i]);
                        script.append(")");
                    } else if (METHODS_TO_CHECK.contains(methodName)
                            && arguments[i] instanceof Integer) {
                        script.append("int32(");
                        convertToScript(arguments[i]);
                        script.append(")");
                        if (i != arguments.length - 1) {
                            script.append(", ");
                        }
                    } else {
                        convertToScript(arguments[i]);
                        if (i != arguments.length - 1) {
                            script.append(", ");
                        }
                    }
                }

                script.append(")");
            }
            return script;
        }

        @Override
        protected Script produceScript(final P<?> p) {

            if (p instanceof TextP) {
                // special case the RegexPredicate since it isn't an enum. toString() for the final default will
                // typically cover implementations (generally worked for Text prior to 3.6.0)
                final BiPredicate<?, ?> tp = p.getBiPredicate();
                if (tp instanceof Text.RegexPredicate) {
                    final String regexToken = ((Text.RegexPredicate) p.getBiPredicate()).isNegate() ? "NotRegex" : "Regex";
                    script.append(GO_PACKAGE_NAME + "TextP.").append(regexToken).append("(");
                } else if (tp instanceof Text) {
                    script.append(GO_PACKAGE_NAME + "TextP.").append(resolveSymbol(p.getBiPredicate().toString())).append("(");
                } else {
                    script.append(GO_PACKAGE_NAME + "TextP.").append(resolveSymbol(p.getBiPredicate().toString())).append("(");
                }
                convertToScript(p.getValue());
            } else if (p instanceof ConnectiveP) {
                // ConnectiveP gets some special handling because it's reduced to and(P, P, P) and we want it
                // generated the way it was written which was P.and(P).and(P)
                final List<P<?>> list = ((ConnectiveP) p).getPredicates();
                final String connector = p instanceof OrP ? "Or" : "And";
                for (int i = 0; i < list.size(); i++) {
                    produceScript(list.get(i));

                    // For the first/last P there is no parent to close.
                    if (i > 0 && i < list.size() - 1) {
                        script.append(")");
                    }

                    // Add the connector for all but last P.
                    if (i < list.size() - 1) {
                        script.append(".").append(connector).append("(");
                    }
                }
            } else {
                script.append(GO_PACKAGE_NAME + "P.").append(resolveSymbol(p.getBiPredicate().toString())).append("(");
                convertToScript(p.getValue());
            }
            script.append(")");
            return script;
        }

        protected String resolveSymbol(final String methodName) {
            return SymbolHelper.toGolang(methodName);
        }
    }

    static final class SymbolHelper {

        private final static Map<String, String> TO_GO_MAP = new HashMap<>();
        private final static Map<String, String> FROM_GO_MAP = new HashMap<>();

        static {
            TO_GO_MAP.put("OUT", "Out");
            TO_GO_MAP.put("IN", "In");
            TO_GO_MAP.put("BOTH", "Both");
            TO_GO_MAP.forEach((k, v) -> FROM_GO_MAP.put(v, k));
        }

        private SymbolHelper() {
            // static methods only, do not instantiate
        }

        public static String toGolang(final String symbol) {
            return TO_GO_MAP.getOrDefault(symbol, StringUtils.capitalize(symbol));
        }

        public static String toJava(final String symbol) {
            return FROM_GO_MAP.getOrDefault(symbol, StringUtils.uncapitalize(symbol));
        }

    }
}<|MERGE_RESOLUTION|>--- conflicted
+++ resolved
@@ -177,13 +177,8 @@
         }
 
         @Override
-<<<<<<< HEAD
         protected String getSyntax(final Pick o) {
-            return GO_PACKAGE_NAME + resolveSymbol(o.toString());
-=======
-        protected String getSyntax(final TraversalOptionParent.Pick o) {
             return GO_PACKAGE_NAME + "Pick." + resolveSymbol(o.toString());
->>>>>>> f59c47ca
         }
 
         @Override
