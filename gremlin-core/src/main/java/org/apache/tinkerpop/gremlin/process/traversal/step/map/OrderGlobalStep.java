--- conflicted
+++ resolved
@@ -184,13 +184,8 @@
         @Override
         public TraverserSet<S> apply(final TraverserSet<S> setA, final TraverserSet<S> setB) {
             setA.addAll(setB);
-<<<<<<< HEAD
             if (this.limit != -1 && setA.bulkSize() > this.limit) {
-                if (this.chainedComparator.isShuffle())
-=======
-            if (Long.MAX_VALUE != this.limit && setA.bulkSize() > this.limit) {
                 if (this.comparator.isShuffle())
->>>>>>> 60022999
                     setA.shuffle();
                 else
                     setA.sort(this.comparator);
