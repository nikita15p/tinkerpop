/*
 *  Licensed to the Apache Software Foundation (ASF) under one
 *  or more contributor license agreements.  See the NOTICE file
 *  distributed with this work for additional information
 *  regarding copyright ownership.  The ASF licenses this file
 *  to you under the Apache License, Version 2.0 (the
 *  "License"); you may not use this file except in compliance
 *  with the License.  You may obtain a copy of the License at
 *
 *  http://www.apache.org/licenses/LICENSE-2.0
 *
 *  Unless required by applicable law or agreed to in writing,
 *  software distributed under the License is distributed on an
 *  "AS IS" BASIS, WITHOUT WARRANTIES OR CONDITIONS OF ANY
 *  KIND, either express or implied.  See the License for the
 *  specific language governing permissions and limitations
 *  under the License.
 */

package org.apache.tinkerpop.gremlin.jsr223;

import org.apache.commons.configuration.BaseConfiguration;
import org.apache.commons.configuration.CombinedConfiguration;
import org.apache.commons.configuration.CompositeConfiguration;
import org.apache.commons.configuration.Configuration;
import org.apache.commons.configuration.ConfigurationBuilder;
import org.apache.commons.configuration.ConfigurationUtils;
import org.apache.commons.configuration.FileConfiguration;
import org.apache.commons.configuration.HierarchicalConfiguration;
import org.apache.commons.configuration.MapConfiguration;
import org.apache.commons.configuration.PropertiesConfiguration;
import org.apache.commons.configuration.SubsetConfiguration;
import org.apache.commons.configuration.XMLConfiguration;
import org.apache.tinkerpop.gremlin.process.computer.Computer;
import org.apache.tinkerpop.gremlin.process.computer.ComputerResult;
import org.apache.tinkerpop.gremlin.process.computer.GraphComputer;
import org.apache.tinkerpop.gremlin.process.computer.Memory;
import org.apache.tinkerpop.gremlin.process.computer.VertexProgram;
import org.apache.tinkerpop.gremlin.process.computer.bulkdumping.BulkDumperVertexProgram;
import org.apache.tinkerpop.gremlin.process.computer.bulkloading.BulkLoader;
import org.apache.tinkerpop.gremlin.process.computer.bulkloading.BulkLoaderVertexProgram;
import org.apache.tinkerpop.gremlin.process.computer.bulkloading.IncrementalBulkLoader;
import org.apache.tinkerpop.gremlin.process.computer.bulkloading.OneTimeBulkLoader;
import org.apache.tinkerpop.gremlin.process.computer.clone.CloneVertexProgram;
import org.apache.tinkerpop.gremlin.process.computer.clustering.connected.ConnectedComponentVertexProgram;
import org.apache.tinkerpop.gremlin.process.computer.clustering.peerpressure.ClusterCountMapReduce;
import org.apache.tinkerpop.gremlin.process.computer.clustering.peerpressure.ClusterPopulationMapReduce;
import org.apache.tinkerpop.gremlin.process.computer.clustering.peerpressure.PeerPressureVertexProgram;
import org.apache.tinkerpop.gremlin.process.computer.ranking.pagerank.PageRankMapReduce;
import org.apache.tinkerpop.gremlin.process.computer.ranking.pagerank.PageRankVertexProgram;
import org.apache.tinkerpop.gremlin.process.computer.search.path.ShortestPathVertexProgram;
import org.apache.tinkerpop.gremlin.process.computer.traversal.MemoryTraversalSideEffects;
import org.apache.tinkerpop.gremlin.process.computer.traversal.TraversalVertexProgram;
import org.apache.tinkerpop.gremlin.process.computer.traversal.step.map.ConnectedComponent;
import org.apache.tinkerpop.gremlin.process.computer.traversal.step.map.PageRank;
import org.apache.tinkerpop.gremlin.process.computer.traversal.step.map.PeerPressure;
import org.apache.tinkerpop.gremlin.process.computer.traversal.step.map.ShortestPath;
import org.apache.tinkerpop.gremlin.process.computer.traversal.strategy.decoration.VertexProgramStrategy;
import org.apache.tinkerpop.gremlin.process.computer.traversal.strategy.optimization.GraphFilterStrategy;
import org.apache.tinkerpop.gremlin.process.remote.RemoteConnection;
import org.apache.tinkerpop.gremlin.process.remote.RemoteGraph;
import org.apache.tinkerpop.gremlin.process.traversal.Bindings;
import org.apache.tinkerpop.gremlin.process.traversal.IO;
import org.apache.tinkerpop.gremlin.process.traversal.Operator;
import org.apache.tinkerpop.gremlin.process.traversal.Order;
import org.apache.tinkerpop.gremlin.process.traversal.P;
import org.apache.tinkerpop.gremlin.process.traversal.Pop;
import org.apache.tinkerpop.gremlin.process.traversal.SackFunctions;
import org.apache.tinkerpop.gremlin.process.traversal.Scope;
import org.apache.tinkerpop.gremlin.process.traversal.TextP;
import org.apache.tinkerpop.gremlin.process.traversal.Translator;
import org.apache.tinkerpop.gremlin.process.traversal.Traversal;
import org.apache.tinkerpop.gremlin.process.traversal.AnonymousTraversalSource;
import org.apache.tinkerpop.gremlin.process.traversal.dsl.graph.GraphTraversal;
import org.apache.tinkerpop.gremlin.process.traversal.dsl.graph.GraphTraversalSource;
import org.apache.tinkerpop.gremlin.process.traversal.dsl.graph.__;
import org.apache.tinkerpop.gremlin.process.traversal.step.TraversalOptionParent;
import org.apache.tinkerpop.gremlin.process.traversal.strategy.decoration.ConnectiveStrategy;
import org.apache.tinkerpop.gremlin.process.traversal.strategy.decoration.ElementIdStrategy;
import org.apache.tinkerpop.gremlin.process.traversal.strategy.decoration.EventStrategy;
import org.apache.tinkerpop.gremlin.process.traversal.strategy.decoration.HaltedTraverserStrategy;
import org.apache.tinkerpop.gremlin.process.traversal.strategy.decoration.PartitionStrategy;
import org.apache.tinkerpop.gremlin.process.traversal.strategy.decoration.SubgraphStrategy;
import org.apache.tinkerpop.gremlin.process.traversal.strategy.finalization.MatchAlgorithmStrategy;
import org.apache.tinkerpop.gremlin.process.traversal.strategy.finalization.ProfileStrategy;
import org.apache.tinkerpop.gremlin.process.traversal.strategy.optimization.AdjacentToIncidentStrategy;
import org.apache.tinkerpop.gremlin.process.traversal.strategy.optimization.FilterRankingStrategy;
import org.apache.tinkerpop.gremlin.process.traversal.strategy.optimization.IdentityRemovalStrategy;
import org.apache.tinkerpop.gremlin.process.traversal.strategy.optimization.IncidentToAdjacentStrategy;
import org.apache.tinkerpop.gremlin.process.traversal.strategy.optimization.LazyBarrierStrategy;
import org.apache.tinkerpop.gremlin.process.traversal.strategy.optimization.MatchPredicateStrategy;
import org.apache.tinkerpop.gremlin.process.traversal.strategy.optimization.OrderLimitStrategy;
import org.apache.tinkerpop.gremlin.process.traversal.strategy.optimization.PathProcessorStrategy;
import org.apache.tinkerpop.gremlin.process.traversal.strategy.optimization.CountStrategy;
import org.apache.tinkerpop.gremlin.process.traversal.strategy.verification.ComputerVerificationStrategy;
import org.apache.tinkerpop.gremlin.process.traversal.strategy.verification.LambdaRestrictionStrategy;
import org.apache.tinkerpop.gremlin.process.traversal.strategy.verification.ReadOnlyStrategy;
import org.apache.tinkerpop.gremlin.process.traversal.strategy.verification.StandardVerificationStrategy;
import org.apache.tinkerpop.gremlin.process.traversal.util.TraversalMetrics;
import org.apache.tinkerpop.gremlin.structure.Column;
import org.apache.tinkerpop.gremlin.structure.Direction;
import org.apache.tinkerpop.gremlin.structure.Edge;
import org.apache.tinkerpop.gremlin.structure.Element;
import org.apache.tinkerpop.gremlin.structure.Graph;
import org.apache.tinkerpop.gremlin.structure.Property;
import org.apache.tinkerpop.gremlin.structure.T;
import org.apache.tinkerpop.gremlin.structure.Transaction;
import org.apache.tinkerpop.gremlin.structure.Vertex;
import org.apache.tinkerpop.gremlin.structure.VertexProperty;
import org.apache.tinkerpop.gremlin.structure.io.GraphReader;
import org.apache.tinkerpop.gremlin.structure.io.GraphWriter;
import org.apache.tinkerpop.gremlin.structure.io.Io;
import org.apache.tinkerpop.gremlin.structure.io.IoCore;
import org.apache.tinkerpop.gremlin.structure.io.Storage;
import org.apache.tinkerpop.gremlin.structure.io.graphml.GraphMLIo;
import org.apache.tinkerpop.gremlin.structure.io.graphml.GraphMLMapper;
import org.apache.tinkerpop.gremlin.structure.io.graphml.GraphMLReader;
import org.apache.tinkerpop.gremlin.structure.io.graphml.GraphMLWriter;
import org.apache.tinkerpop.gremlin.structure.io.graphson.GraphSONIo;
import org.apache.tinkerpop.gremlin.structure.io.graphson.GraphSONMapper;
import org.apache.tinkerpop.gremlin.structure.io.graphson.GraphSONReader;
import org.apache.tinkerpop.gremlin.structure.io.graphson.GraphSONTokens;
import org.apache.tinkerpop.gremlin.structure.io.graphson.GraphSONVersion;
import org.apache.tinkerpop.gremlin.structure.io.graphson.GraphSONWriter;
import org.apache.tinkerpop.gremlin.structure.io.graphson.LegacyGraphSONReader;
import org.apache.tinkerpop.gremlin.structure.io.gryo.GryoClassResolverV1d0;
import org.apache.tinkerpop.gremlin.structure.io.gryo.GryoClassResolverV3d0;
import org.apache.tinkerpop.gremlin.structure.io.gryo.GryoIo;
import org.apache.tinkerpop.gremlin.structure.io.gryo.GryoMapper;
import org.apache.tinkerpop.gremlin.structure.io.gryo.GryoReader;
import org.apache.tinkerpop.gremlin.structure.io.gryo.GryoVersion;
import org.apache.tinkerpop.gremlin.structure.io.gryo.GryoWriter;
import org.apache.tinkerpop.gremlin.structure.util.ElementHelper;
import org.apache.tinkerpop.gremlin.structure.util.GraphFactory;
import org.apache.tinkerpop.gremlin.structure.util.empty.EmptyGraph;
import org.apache.tinkerpop.gremlin.util.Gremlin;
import org.apache.tinkerpop.gremlin.util.TimeUtil;
import org.apache.tinkerpop.gremlin.util.function.Lambda;
import org.apache.tinkerpop.gremlin.util.iterator.IteratorUtils;
import org.javatuples.Pair;

import java.lang.reflect.Method;
import java.lang.reflect.Modifier;
import java.util.Collections;
import java.util.LinkedHashSet;
import java.util.Set;
import java.util.stream.Stream;

/**
 * @author Marko A. Rodriguez (http://markorodriguez.com)
 * @author Stephen Mallette (http://stephen.genoprime.com)
 */
public final class CoreImports {

    private final static Set<Class> CLASS_IMPORTS = new LinkedHashSet<>();
    private final static Set<Method> METHOD_IMPORTS = new LinkedHashSet<>();
    private final static Set<Enum> ENUM_IMPORTS = new LinkedHashSet<>();

    static {
        /////////////
        // CLASSES //
        /////////////

        CLASS_IMPORTS.add(Edge.class);
        CLASS_IMPORTS.add(Element.class);
        CLASS_IMPORTS.add(Graph.class);
        CLASS_IMPORTS.add(Property.class);
        CLASS_IMPORTS.add(Transaction.class);
        CLASS_IMPORTS.add(Vertex.class);
        CLASS_IMPORTS.add(VertexProperty.class);
        CLASS_IMPORTS.add(GraphFactory.class);
        CLASS_IMPORTS.add(ElementHelper.class);
        // tokens
        CLASS_IMPORTS.add(SackFunctions.class);
        CLASS_IMPORTS.add(SackFunctions.Barrier.class);
        CLASS_IMPORTS.add(VertexProperty.Cardinality.class);
        CLASS_IMPORTS.add(Column.class);
        CLASS_IMPORTS.add(Direction.class);
        CLASS_IMPORTS.add(Operator.class);
        CLASS_IMPORTS.add(Order.class);
        CLASS_IMPORTS.add(Pop.class);
        CLASS_IMPORTS.add(Scope.class);
        CLASS_IMPORTS.add(T.class);
        CLASS_IMPORTS.add(TraversalOptionParent.class);
        CLASS_IMPORTS.add(TraversalOptionParent.Pick.class);
        CLASS_IMPORTS.add(P.class);
        CLASS_IMPORTS.add(TextP.class);
        // remote
        CLASS_IMPORTS.add(RemoteConnection.class);
        CLASS_IMPORTS.add(RemoteGraph.class);
        CLASS_IMPORTS.add(EmptyGraph.class);
        // io
        CLASS_IMPORTS.add(GraphReader.class);
        CLASS_IMPORTS.add(GraphWriter.class);
        CLASS_IMPORTS.add(Io.class);
        CLASS_IMPORTS.add(IO.class);
        CLASS_IMPORTS.add(IoCore.class);
        CLASS_IMPORTS.add(Storage.class);
        CLASS_IMPORTS.add(GraphMLIo.class);
        CLASS_IMPORTS.add(GraphMLMapper.class);
        CLASS_IMPORTS.add(GraphMLReader.class);
        CLASS_IMPORTS.add(GraphMLWriter.class);
        CLASS_IMPORTS.add(GraphSONIo.class);
        CLASS_IMPORTS.add(GraphSONMapper.class);
        CLASS_IMPORTS.add(GraphSONReader.class);
        CLASS_IMPORTS.add(GraphSONTokens.class);
        CLASS_IMPORTS.add(GraphSONVersion.class);
        CLASS_IMPORTS.add(GraphSONWriter.class);
        CLASS_IMPORTS.add(LegacyGraphSONReader.class);
        CLASS_IMPORTS.add(GryoClassResolverV1d0.class);
        CLASS_IMPORTS.add(GryoClassResolverV3d0.class);
        CLASS_IMPORTS.add(GryoIo.class);
        CLASS_IMPORTS.add(GryoMapper.class);
        CLASS_IMPORTS.add(GryoReader.class);
        CLASS_IMPORTS.add(GryoVersion.class);
        CLASS_IMPORTS.add(GryoWriter.class);
        // configuration
        CLASS_IMPORTS.add(BaseConfiguration.class);
        CLASS_IMPORTS.add(CombinedConfiguration.class);
        CLASS_IMPORTS.add(CompositeConfiguration.class);
        CLASS_IMPORTS.add(Configuration.class);
        CLASS_IMPORTS.add(ConfigurationBuilder.class);
        CLASS_IMPORTS.add(ConfigurationUtils.class);
        CLASS_IMPORTS.add(FileConfiguration.class);
        CLASS_IMPORTS.add(HierarchicalConfiguration.class);
        CLASS_IMPORTS.add(MapConfiguration.class);
        CLASS_IMPORTS.add(PropertiesConfiguration.class);
        CLASS_IMPORTS.add(SubsetConfiguration.class);
        CLASS_IMPORTS.add(XMLConfiguration.class);
        // strategies
        CLASS_IMPORTS.add(ConnectiveStrategy.class);
        CLASS_IMPORTS.add(ElementIdStrategy.class);
        CLASS_IMPORTS.add(EventStrategy.class);
        CLASS_IMPORTS.add(HaltedTraverserStrategy.class);
        CLASS_IMPORTS.add(PartitionStrategy.class);
        CLASS_IMPORTS.add(SubgraphStrategy.class);
        CLASS_IMPORTS.add(LazyBarrierStrategy.class);
        CLASS_IMPORTS.add(MatchAlgorithmStrategy.class);
        CLASS_IMPORTS.add(ProfileStrategy.class);
        CLASS_IMPORTS.add(AdjacentToIncidentStrategy.class);
        CLASS_IMPORTS.add(FilterRankingStrategy.class);
        CLASS_IMPORTS.add(IdentityRemovalStrategy.class);
        CLASS_IMPORTS.add(IncidentToAdjacentStrategy.class);
        CLASS_IMPORTS.add(MatchPredicateStrategy.class);
        CLASS_IMPORTS.add(OrderLimitStrategy.class);
        CLASS_IMPORTS.add(PathProcessorStrategy.class);
        CLASS_IMPORTS.add(CountStrategy.class);
        CLASS_IMPORTS.add(ComputerVerificationStrategy.class);
        CLASS_IMPORTS.add(LambdaRestrictionStrategy.class);
        CLASS_IMPORTS.add(ReadOnlyStrategy.class);
        CLASS_IMPORTS.add(StandardVerificationStrategy.class);
        // graph traversal
        CLASS_IMPORTS.add(AnonymousTraversalSource.class);
        CLASS_IMPORTS.add(__.class);
        CLASS_IMPORTS.add(GraphTraversal.class);
        CLASS_IMPORTS.add(GraphTraversalSource.class);
        CLASS_IMPORTS.add(Traversal.class);
        CLASS_IMPORTS.add(TraversalMetrics.class);
        CLASS_IMPORTS.add(Translator.class);
        CLASS_IMPORTS.add(Bindings.class);
        // graph computer
        CLASS_IMPORTS.add(Computer.class);
        CLASS_IMPORTS.add(ComputerResult.class);
        CLASS_IMPORTS.add(ConnectedComponent.class);
        CLASS_IMPORTS.add(ConnectedComponentVertexProgram.class);
        CLASS_IMPORTS.add(GraphComputer.class);
        CLASS_IMPORTS.add(Memory.class);
        CLASS_IMPORTS.add(VertexProgram.class);
        CLASS_IMPORTS.add(CloneVertexProgram.class);
        CLASS_IMPORTS.add(BulkDumperVertexProgram.class);
        CLASS_IMPORTS.add(BulkLoader.class);
        CLASS_IMPORTS.add(BulkLoaderVertexProgram.class);
        CLASS_IMPORTS.add(IncrementalBulkLoader.class);
        CLASS_IMPORTS.add(OneTimeBulkLoader.class);
        CLASS_IMPORTS.add(ClusterCountMapReduce.class);
        CLASS_IMPORTS.add(ClusterPopulationMapReduce.class);
        CLASS_IMPORTS.add(MemoryTraversalSideEffects.class);
        CLASS_IMPORTS.add(PeerPressure.class);
        CLASS_IMPORTS.add(PeerPressureVertexProgram.class);
        CLASS_IMPORTS.add(PageRank.class);
        CLASS_IMPORTS.add(PageRankMapReduce.class);
        CLASS_IMPORTS.add(PageRankVertexProgram.class);
        CLASS_IMPORTS.add(ShortestPath.class);
        CLASS_IMPORTS.add(ShortestPathVertexProgram.class);
        CLASS_IMPORTS.add(GraphFilterStrategy.class);
        CLASS_IMPORTS.add(TraversalVertexProgram.class);
        CLASS_IMPORTS.add(VertexProgramStrategy.class);
        // utils
        CLASS_IMPORTS.add(Gremlin.class);
        CLASS_IMPORTS.add(IteratorUtils.class);
        CLASS_IMPORTS.add(TimeUtil.class);
        CLASS_IMPORTS.add(Lambda.class);

        /////////////
        // METHODS //
        /////////////

        uniqueMethods(IoCore.class).forEach(METHOD_IMPORTS::add);
        uniqueMethods(P.class).forEach(METHOD_IMPORTS::add);
<<<<<<< HEAD
        uniqueMethods(TextP.class).forEach(METHOD_IMPORTS::add);
=======
        uniqueMethods(AnonymousTraversalSource.class).forEach(METHOD_IMPORTS::add);
>>>>>>> d8ac5e51
        uniqueMethods(__.class).filter(m -> !m.getName().equals("__")).forEach(METHOD_IMPORTS::add);
        uniqueMethods(Computer.class).forEach(METHOD_IMPORTS::add);
        uniqueMethods(TimeUtil.class).forEach(METHOD_IMPORTS::add);
        uniqueMethods(Lambda.class).forEach(METHOD_IMPORTS::add);

        ///////////
        // ENUMS //
        ///////////

        Collections.addAll(ENUM_IMPORTS, SackFunctions.Barrier.values());
        Collections.addAll(ENUM_IMPORTS, VertexProperty.Cardinality.values());
        Collections.addAll(ENUM_IMPORTS, Column.values());
        Collections.addAll(ENUM_IMPORTS, Direction.values());
        Collections.addAll(ENUM_IMPORTS, Operator.values());
        Collections.addAll(ENUM_IMPORTS, Order.values());
        Collections.addAll(ENUM_IMPORTS, Pop.values());
        Collections.addAll(ENUM_IMPORTS, Scope.values());
        Collections.addAll(ENUM_IMPORTS, T.values());
        Collections.addAll(ENUM_IMPORTS, TraversalOptionParent.Pick.values());
    }

    private CoreImports() {
        // static methods only, do not instantiate class
    }

    public static Set<Class> getClassImports() {
        return Collections.unmodifiableSet(CLASS_IMPORTS);
    }

    public static Set<Method> getMethodImports() {
        return Collections.unmodifiableSet(METHOD_IMPORTS);
    }

    public static Set<Enum> getEnumImports() {
        return Collections.unmodifiableSet(ENUM_IMPORTS);
    }

    /**
     * Filters to unique method names on each class.
     */
    private static Stream<Method> uniqueMethods(final Class<?> clazz) {
        final Set<String> unique = new LinkedHashSet<>();
        return Stream.of(clazz.getMethods())
                .filter(m -> Modifier.isStatic(m.getModifiers()))
                .map(m -> Pair.with(generateMethodDescriptor(m), m))
                .filter(p -> {
                    final boolean exists = unique.contains(p.getValue0());
                    if (!exists) unique.add(p.getValue0());
                    return !exists;
                })
                .map(Pair::getValue1);
    }

    private static String generateMethodDescriptor(final Method m) {
        return m.getDeclaringClass().getCanonicalName() + "." + m.getName();
    }
}<|MERGE_RESOLUTION|>--- conflicted
+++ resolved
@@ -297,11 +297,8 @@
 
         uniqueMethods(IoCore.class).forEach(METHOD_IMPORTS::add);
         uniqueMethods(P.class).forEach(METHOD_IMPORTS::add);
-<<<<<<< HEAD
+        uniqueMethods(AnonymousTraversalSource.class).forEach(METHOD_IMPORTS::add);
         uniqueMethods(TextP.class).forEach(METHOD_IMPORTS::add);
-=======
-        uniqueMethods(AnonymousTraversalSource.class).forEach(METHOD_IMPORTS::add);
->>>>>>> d8ac5e51
         uniqueMethods(__.class).filter(m -> !m.getName().equals("__")).forEach(METHOD_IMPORTS::add);
         uniqueMethods(Computer.class).forEach(METHOD_IMPORTS::add);
         uniqueMethods(TimeUtil.class).forEach(METHOD_IMPORTS::add);
