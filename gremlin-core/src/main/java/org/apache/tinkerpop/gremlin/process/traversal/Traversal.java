--- conflicted
+++ resolved
@@ -422,14 +422,9 @@
         public void applyStrategies() throws IllegalStateException;
 
         /**
-<<<<<<< HEAD
          * Get the {@link TraverserGenerator} associated with this traversal.
          * The traversal generator creates {@link Traverser} instances that are respective of the traversal's
-         * {@link org.apache.tinkerpop.gremlin.process.traversal.traverser.TraverserRequirement}.
-=======
-         * Get the {@link TraverserGenerator} associated with this traversal. The traversal generator creates
-         * {@link Traverser} instances that are respective of the traversal's {@link TraverserRequirement}.
->>>>>>> 75e3acc9
+         * {@link TraverserRequirement}.
          *
          * @return the generator of traversers
          */
@@ -484,27 +479,17 @@
         public TraversalStrategies getStrategies();
 
         /**
-<<<<<<< HEAD
-         * Set the {@link org.apache.tinkerpop.gremlin.process.traversal.step.TraversalParent} {@link Step} that is
-         * the parent of this traversal. Traversals can be nested and this is the means by which the traversal tree is
-         * connected. If there is no parent, then it should be a {@link EmptyStep}.
-=======
-         * Set the {@link TraversalParent} {@link Step} that is the parent of this traversal.
-         * Traversals can be nested and this is the means by which the traversal tree is connected.
->>>>>>> 75e3acc9
+         * Set the {@link TraversalParent} {@link Step} that is the parent of this traversal. Traversals can be nested
+         * and this is the means by which the traversal tree is connected. If there is no parent, then it should be a
+         * {@link EmptyStep}.
          *
          * @param step the traversal holder parent step or {@link EmptyStep} if it has no parent
          */
         public void setParent(final TraversalParent step);
 
         /**
-<<<<<<< HEAD
          * Get the {@link TraversalParent} {@link Step} that is the parent of this traversal. Traversals can be nested
          * and this is the means by which the traversal tree is walked.
-=======
-         * Get the {@link TraversalParent} {@link Step} that is the parent of this traversal.
-         * Traversals can be nested and this is the means by which the traversal tree is walked.
->>>>>>> 75e3acc9
          *
          * @return the traversal holder parent step or {@link EmptyStep} if it has no parent.
          */
