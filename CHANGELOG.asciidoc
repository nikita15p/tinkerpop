--- conflicted
+++ resolved
@@ -601,23 +601,6 @@
 
 ==== Bugs
 
-<<<<<<< HEAD
-* TINKERPOP-1898	Issue with bindings in strategies and lambdas
-* TINKERPOP-1933	gremlin-python maximum recursion depth exceeded on large responses
-* TINKERPOP-1958	TinkerGraphCountStrategy can return wrong counts
-* TINKERPOP-1961	Duplicate copies of images directory in docs
-* TINKERPOP-1962	GroovyTranslator doesn't handle empty maps
-* TINKERPOP-1963	Use of reducing step in choose()
-* TINKERPOP-1972	inject() tests are throwing exceptions in .NET GLV tests
-* TINKERPOP-1978	Check for Websocket connection state when retrieved from Connection Pool missing
-* TINKERPOP-1988	minor error in documentation
-* TINKERPOP-1999	[Java][gremlin-driver] Query to a remote server via the websocket client hangs indefinitely if the server becomes unavailable
-* TINKERPOP-2005	Intermittent NullPointerException in response handling
-* TINKERPOP-2009	Pick.any and Pick.none should be exposed in Gremlin-JavaScript
-* TINKERPOP-2030	KeepAlive task executed for every Connection.write call
-* TINKERPOP-2032	Update jython-standalone
-* TINKERPOP-2044	Cannot reconnect to Azure cosmos host that becomes available again
-=======
 * TINKERPOP-1898 Issue with bindings in strategies and lambdas
 * TINKERPOP-1933 gremlin-python maximum recursion depth exceeded on large responses
 * TINKERPOP-1958 TinkerGraphCountStrategy can return wrong counts
@@ -633,7 +616,6 @@
 * TINKERPOP-2030 KeepAlive task executed for every Connection.write call
 * TINKERPOP-2032 Update jython-standalone
 * TINKERPOP-2044 Cannot reconnect to Azure cosmos host that becomes available again
->>>>>>> 7110d26d
 
 ==== Improvements
 
