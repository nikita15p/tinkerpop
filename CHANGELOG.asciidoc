////
Licensed to the Apache Software Foundation (ASF) under one or more
contributor license agreements.  See the NOTICE file distributed with
this work for additional information regarding copyright ownership.
The ASF licenses this file to You under the Apache License, Version 2.0
(the "License"); you may not use this file except in compliance with
the License.  You may obtain a copy of the License at

  http://www.apache.org/licenses/LICENSE-2.0

Unless required by applicable law or agreed to in writing, software
distributed under the License is distributed on an "AS IS" BASIS,
WITHOUT WARRANTIES OR CONDITIONS OF ANY KIND, either express or implied.
See the License for the specific language governing permissions and
limitations under the License.
////
= TinkerPop3 CHANGELOG

== TinkerPop 3.4.0 (Avant-Gremlin Construction #3 for Theremin and Flowers)

image::https://raw.githubusercontent.com/apache/tinkerpop/master/docs/static/images/avant-gremlin.png[width=185]

[[release-3-4-9]]
=== TinkerPop 3.4.9 (Release Date: NOT OFFICIALLY RELEASED YET)

* Modified the text of `profile()` output to hide step instances injected for purpose of collecting metrics.
* Bumped to Jackson 2.11.x.
* Bumped Netty 4.1.52.
<<<<<<< HEAD
* Provided a more concise syntax for constructing strategies in Groovy.
* Aligned `CoreImports` with `GroovyTranslator` to generate more succinct syntax.
* Improved `gremlin-groovy` understanding of `withSack()` overloads to avoid forced casts.
=======
* Added lambda support for `gremlin-javascript`.
>>>>>>> c6f2f598
* Moved `Translator` instances to `gremlin-core`.
* Prevented barriers from over-reaching their limits by one.
* Added `CheckedGraphManager` to prevent Gremlin Server from starting if there are no graphs configured.
* Fixed bug in bytecode `Bindings` where calling `of()` prior to calling a child traversal in the same parent would cause the initial binding to be lost.
* Established a default read and write timeout for the `TornadoTransport` in Python, allowing it to be configurable.
* Delegated handling of erroneous response to the worker thread pool instead of event loop thread pool in Java Driver.
* Removed `Connection` from `Connection Pool` when server closes a connection with no pending requests in Java Driver.
* Improved initialization time of Java Driver if the default serializer is replaced.
* Deprecated `withGraph()` in favor of `withEmbedded()` on `AnonymousTraversalSource`.
* Added support for per-request level configurations, like timeouts, in .NET, Python and Javascript.
* Fixed bug in Javascript `Translator` that wasn't handling child traversals well.
* Prevented Gremlin Python sugar from being confused by Python magic methods.
* Allowed Gremlin Python sugar calls from anonymous context.
* Implemented `AutoCloseable` on `MultiIterator`.
* Fixed an iterator leak in `HasContainer`.
* Added `GremlinASTChecker` to provide a way to extract properties of scripts before doing an actual `eval()`.
* Avoided creating unnecessary detached objects in JVM.
* Added support for `TraversalStrategy` usage in Javascript.
* Added `Traversal.getTraverserSetSupplier()` to allow providers to supply their own `TraverserSet` instances.
* Release server threads waiting on connection if the connection is dead.
* Fixed bug where server closes HTTP connection on request error even if keep alive is set to true.
* Deprecated driver `Channelizer` keep-alive related methods.
* Delegate handling of WebSocket handshake to Netty instead of custom code in Java Driver.
* Delegate detection of idle connection to Netty instead of custom keep alive logic for `WebSocketChannelizer`.
* Added support for WebSocket frame compression extension ( [RFC7692](https://tools.ietf.org/html/rfc7692) ) for `WebSocketChannelizer` in Java driver.
* Added server support for WebSocket compression extension ( [RFC7692](https://tools.ietf.org/html/rfc7692) ).
* Fixed bug with Bytecode serialization when `Bytecode.toString()` is used in Javascript.
* Fixed "toString" for P and TextP to produce valid script representation from bytecode glv steps containing a string predicate in Javascript.
* Fixed a bug which could cause Java driver to hang when using `ResultSet.statusAttributes()`
* Deprecated `BytecodeUtil` and merged its functionality to the existing `BytecodeHelper`.

[[release-3-4-8]]
=== TinkerPop 3.4.8 (Release Date: August 3, 2020)

* Fixed bug in `has(T,Traversal)` where results were not being returned.
* Fixed bug in `select(Traversal)` where side-effects were getting lost if accessed from the child traversal.
* Fixed authorization bug when using `WsAndHttpChannelizerHandler` with keep-alive enabled.
* Fixed bug in option-less construction of `DriverRemoteConnection` in Javascript.
* Bumped Jackson to 2.9.10.5.
* Improved sampling distribution for global scope `sample()` operations.

==== Bugs

* TINKERPOP-2288 Get ConnectionPoolBusyException and then ServerUnavailableExceptions
* TINKERPOP-2352 Gremlin Python driver default pool size makes Gremlin keep-alive difficult
* TINKERPOP-2374 SaslAndHttpBasicAuthenticationHandler can't extract authorization
* TINKERPOP-2383 has(T,Traversal) does not return results
* TINKERPOP-2384 Inject and withSideEffect causing different outcomes in order step

==== Improvements

* TINKERPOP-2328 Do not close all connections if just one has became closed
* TINKERPOP-2376 Probability distribution controlled by weight when using sample step

[[release-3-4-7]]
=== TinkerPop 3.4.7 (Release Date: June 1, 2020)

This release also includes changes from <<release-3-3-11, 3.3.11>>.

* Gremlin.NET driver: Fixed a `NullReferenceException` and throw clear exception if received message is empty.
* Bumped to Groovy 2.5.11.
* Modified `ImportGremlinPlugin` to allow for field imports.
* Improved error message for `math()` when the selected key in a `Map` is `null` or not a `Number`.
* Added `:cls` command to Gremlin Console to clear the screen.
* Bumped Netty 4.1.49.

==== Bugs

* TINKERPOP-2192 Gremlin.Net.Driver.Connection.Parse throws a NullReferenceException
* TINKERPOP-2345 NullPointerException when Map key is not found for math()
* TINKERPOP-2347 Remove invalid service descriptors from gremlin-shaded
* TINKERPOP-2350 clone() is not deep copying Traversal internals
* TINKERPOP-2351 Local Map ordering of keys can generate cast errors
* TINKERPOP-2353 Error while Shutting Down Gremlin Server
* TINKERPOP-2355 Jackson-databind version in Gremlin shaded dependency needs to be increased  - introduces vulnerability issues
* TINKERPOP-2360 failed to deserializer int32 when gremlin-python submit bytecode with a big int value
* TINKERPOP-2365 LazyBarrierStrategy adds a NoOpBarrierStep when profile() is present
* TINKERPOP-2368 JAVA_OPTIONS are not properly expanded in gremlin-console

==== Improvements

* TINKERPOP-2215 Better exception message for connection problems
* TINKERPOP-2336 Allow close of channel without having to wait for server
* TINKERPOP-2339 Gremlin.Net: Update System.Net.WebSockets.Client dependency
* TINKERPOP-2354 Document recommendation to reuse graph traversal source
* TINKERPOP-2357 Add a command to clear the Gremlin Console screen
* TINKERPOP-2371 Add possibility to import constants with ImportGremlinPlugin

[[release-3-4-6]]
=== TinkerPop 3.4.6 (Release Date: February 20, 2020)

* Fixed bug in `drop()` of properties which was introduced in 3.4.5.

==== Bugs

* TINKERPOP-2338 drop() not removing all edge/meta properties

[[release-3-4-5]]
=== TinkerPop 3.4.5 (Release Date: February 3, 2020)

This release also includes changes from <<release-3-3-10, 3.3.10>>.

* Expanded the use of `by(String)` modulator so that it can work on `Map` as well as `Element`.
* Improved error messaging for `by(String)` so that it is more clear as to what the problem is
* Bumped to Netty 4.1.42
* Improved SPARQL query translation to better allow for index optimizations during execution.
* Improved Gremlin Server websocket handling preventing automatic server close of the channel for protocol errors.
* Introduced internal `Buffer` API as a way to wrap Netty's Buffer API and moved `GraphBinaryReader`, `GraphBinaryWriter` and `TypeSerializer<T>` to `gremlin-core`.
* Unified the behavior of property comparison: only compare key&value.
* Supported `hasKey()` and `hasValue()` step for edge property and meta property, like `g.E().properties().hasKey('xx')`.
* Modified driver to send `overrideRequestId` and `userAgent` to server when they are present in `RequestOptions` for bytecode requests.

==== Bugs

* TINKERPOP-2175 Executor thread is not returned on channel close
* TINKERPOP-2266 Keep alive not started at connection creation
* TINKERPOP-2274 Test of TinkerGraph Gremlin fail on Windows and non EN locale
* TINKERPOP-2318 Edge properties dedup() not work with spark-gremlin *(breaking)*
* TINKERPOP-2332 JavaScript GLV: structure element toString() should internally call toString()
* TINKERPOP-2333 JavaScript GLV: GraphSON2/3 Edge deserialization is invalid

==== Improvements

* TINKERPOP-1733 hasKey, hasValues should work on Element and Property
* TINKERPOP-2262 Improve Netty protocol handling
* TINKERPOP-2305 GraphBinary: Wrap Buffer API
* TINKERPOP-2307 Add better error message for badly configured Channelizer
* TINKERPOP-2309 Bump gremlinpython to Tornado 5.x
* TINKERPOP-2314 Employ by(String) for Map when possible and improve errors around incorrect types
* TINKERPOP-2315 Implement some form of clone() or reset() for Traversal in GLVs
* TINKERPOP-2320 [SECURITY] XMLInputFactory initialization in GraphMLReader introduces
* TINKERPOP-2322 Deprecate Jython support
* TINKERPOP-2324 Deprecate the raw NIO support in the Java driver
* TINKERPOP-2325 Generate traversals that will better yield index lookups with SPARQL
* TINKERPOP-2329 JavaScript GLV: Update websocket library dependency
* TINKERPOP-2330 JavaScript GLV should expose GraphSON2Writer and GraphSONReader

[[release-3-4-4]]
=== TinkerPop 3.4.4 (Release Date: October 14, 2019)

This release also includes changes from <<release-3-3-9, 3.3.9>>.

* Provided support for DSLs by way of remote connections through `AnonymousTraversalSource`.
* Added `elementMap()` step.
* Added GraphBinary support for Python.
* Allowed for embedded map assertions in GLV tests.
* Added `Direction` deserialization support in GLVs.

==== Bugs

* TINKERPOP-2159 EventStrategy doesn't handle multi-valued properties
* TINKERPOP-2276 No constructor for remote connection in DSL generated traversal source
* TINKERPOP-2283 GraphStep's ids null exception
* TINKERPOP-2285 Error object is unreachable
* TINKERPOP-2289 Use address instead of hostname for connection
* TINKERPOP-2290 Javascript GLV connection refused error handling
* TINKERPOP-2291 TraversalExplanation deserialization in GraphSON
* TINKERPOP-2298 Bytecode.java  flattenArguments throw exception when null
* TINKERPOP-2303 GremlinDsl generate addV instead of addE

==== Improvements

* TINKERPOP-1810 Add Lambda.binaryOperator and Lambda.unaryOperator
* TINKERPOP-1838 Python sample script
* TINKERPOP-2046 Gremlin-Python: Support custom request headers in WebSocket request
* TINKERPOP-2213 Replace scriptEvaluationTimeout in favor of something more suitable to bytecode
* TINKERPOP-2275 Update jackson databind 2.9.9.3+
* TINKERPOP-2277 Python sdk postpone the timing to create transport
* TINKERPOP-2279 GraphBinary support in Python
* TINKERPOP-2280 Prevent use of T values as property key overloads
* TINKERPOP-2284 Make it easier to return more structure of graph elements
* TINKERPOP-2302 Add isOnGraphComputer() field accessor to ElementMapStep

[[release-3-4-3]]
=== TinkerPop 3.4.3 (Release Date: August 5, 2019)

This release also includes changes from <<release-3-3-8, 3.3.8>>.

* Improved error messaging on timeouts returned to the console from `:>`.
* Added a `toString()` serializer for GraphBinary.
* Configured the Gremlin Console to use GraphBinary by default.
* Fixed transaction management for empty iterators in Gremlin Server.
* Deprecated `MessageSerializer` implementations for Gryo in Gremlin Server.
* Deprecated `Serializers` enum values of `GRYO_V1D0` and `GRYO_V3D0`.
* Deprecated `SerTokens` values of `MIME_GRYO_V1D0` and `MIME_GRYO_V3D0`.
* Added a Docker command to start Gremlin Server with the standard GLV test configurations.
* Added `aggregate(Scope,String)` and deprecated `store()` in favor of `aggregate(local)`.
* Modified `NumberHelper` to better ignore `Double.NaN` in `min()` and `max()` comparisons.
* Bumped to Netty 4.1.36.
* Bumped to Groovy 2.5.7.
* Added `userAgent` to RequestOptions. Gremlin Console sends `Gremlin Console/<version>` as the `userAgent`.
* Fixed DriverRemoteConnection ignoring `with` `Token` options when multiple were set.
* Added `:set warnings <true|false>` to Gremlin Console.

==== Bugs

* TINKERPOP-1619 TinkerGraphComputer worker count affects OptionalStep query results
* TINKERPOP-2157 SparkStarBarrierInterceptor injects (Byte) 0
* TINKERPOP-2224 Detect and fix resource leak
* TINKERPOP-2230 match() step unexpected behaviours
* TINKERPOP-2232 RemoteStrategy does not call parent class TraversalStrategy __init__
* TINKERPOP-2238 Fix remaining iterator leaks marked by @IgnoreIteratorLeak
* TINKERPOP-2241 Client exception don't match Server exception when server  throw StackOverflowError
* TINKERPOP-2248 Instability of driver for blocked requests
* TINKERPOP-2257 transaction itty  may still be visited after commit
* TINKERPOP-2264 Gremlin Python should deserialize g:Date to UTC

==== Improvements

* TINKERPOP-1084 Branch option tokens should be allowed to be traversals.
* TINKERPOP-1553 Deprecate store() in favor of aggregate(Scope)
* TINKERPOP-1921 Support hasNext terminal step in GLVs
* TINKERPOP-2020 Support withComputer() for javascript
* TINKERPOP-2223 Update jackson databind to 2.9.9
* TINKERPOP-2236 Improve error messaging for TinkerGraph IdManagers that fail on conversions
* TINKERPOP-2237 Prevent error when closing sessions that don't exist *(breaking)*
* TINKERPOP-2242 Bump to netty 4.1.36
* TINKERPOP-2243 Add user-agent to RequestOptions
* TINKERPOP-2246 Consolidate the error propagation to the client
* TINKERPOP-2250 Support toString serialization in GraphBinary
* TINKERPOP-2256 processAllStarts of AggregateStep should only be called when barrier is empty
* TINKERPOP-2260 Update jackson databind 2.9.9.1
* TINKERPOP-2265 Deprecate Traversal.getSideEffects() functionality for remoting purposes
* TINKERPOP-2270 Deprecate multi/metaproperty support in Neo4j
* TINKERPOP-2271 Add console preference to control server-originated warning display
* TINKERPOP-2272 Rename steps and tokens that conflict with standard python functions

[[release-3-4-2]]
=== TinkerPop 3.4.2 (Release Date: May 28, 2019)

This release also includes changes from <<release-3-3-7, 3.3.7>>.

* Allow a `Traversal` to know what `TraversalSource` it spawned from.
* Fixed problem with connection pool sizing and retry.
* Added status attribute for warnings to be returned to the client.
* Modified Gremlin Console to report warning status attributes.
* Changed `:>` in Gremlin Console to submit the client-side timeout on each request.
* Provided method to override the request identifier with `RequestOptions`.
* Added option to set per-request settings on a `Traversal` submitted via `Bytecode`.
* Fixed the Gryo registration for `OptionsStrategy` as it was not serializing state properly.

==== Bugs

* TINKERPOP-2090 After running backend for a day or so System.IO.IOException keep throwing
* TINKERPOP-2112 Folding in property() step is not being optimally performed
* TINKERPOP-2180 gremlin.sh doesn't work when directories contain spaces
* TINKERPOP-2183 InterpreterModeASTTransformation needs to be more specific about what it transforms
* TINKERPOP-2189 ConnectedComponent test assumes fixed order of vertices
* TINKERPOP-2194 Enforcing an order on properties in one test method of ChooseTest
* TINKERPOP-2196 PartitionStrategy with includeMetaProperties(true) can't add labeled vertex
* TINKERPOP-2198 Documentation for Store contradicts itself
* TINKERPOP-2199 within step does not work with more than two parameters with python
* TINKERPOP-2200 AddEdgeStartStep used DetachedFactory.detach instead of EventStrategy.detach
* TINKERPOP-2204 Client receives no response on failed request
* TINKERPOP-2206 Certain types in javascript don't appear to serialize with a GraphSON type
* TINKERPOP-2212 Path is not detaching properly under certain conditions
* TINKERPOP-2217 Race condition in Gremlin.net driver connection

==== Improvements

* TINKERPOP-2089 Javascript DSL support
* TINKERPOP-2179 Have o.a.t.g.driver.ser.SerializationException extend IOException
* TINKERPOP-2181 Allow ctrl+c to break out of a long running process in Gremlin Console
* TINKERPOP-2182 Remove gperfutils from Gremlin Console *(breaking)*
* TINKERPOP-2190 Document Gremlin sanitization best practices
* TINKERPOP-2191 Implement EdgeLabelVerificationStrategy
* TINKERPOP-2193 Allow a Traversal to know what TraversalSource it spawned from
* TINKERPOP-2203 Bind the console timeout to the request timeout
* TINKERPOP-2208 Include inject() in DSLs generated with Java annotation processor
* TINKERPOP-2211 Provide API to add per request option for a bytecode
* TINKERPOP-2216 Consider adding conventional status attribute key for warnings
* TINKERPOP-2219 Upgrade Netty version

[[release-3-4-1]]
=== TinkerPop 3.4.1 (Release Date: March 18, 2019)

This release also includes changes from <<release-3-3-6, 3.3.6>>.

* Gremlin.NET driver: Fixed removal of closed connections and added round-robin scheduling.
* Added GraphBinary serializer for TraversalMetrics
* Added registration for `SparqlStrategy` for GraphSON.
* Fixed up `SparqlStrategy` so that it could be used properly with `RemoteStrategy`.
* Fixed `ByteBuffer` serialization for GraphBinary.
* Fixed `Path.toString()` in `gremlin-javascript` which was referencing an invalid object.
* Fixed potential for an infinite loop in connection creation for `gremlin-dotnet`.
* Added fallback resolver to `TypeSerializerRegistry` for GraphBinary.
* Added easier to understand exceptions for connection problems in the Gremlin.Net driver.
* Support configuring the type registry builder for GraphBinary.
* Bumped to Groovy 2.5.6.
* Release working buffers in case of failure for GraphBinary.
* GraphBinary: Use the same `ByteBuf` instance to write during serialization. Changed signature of write methods in type serializers.
* Remove unused parameter in GraphBinary's `ResponseMessageSerializer`.
* Changed `SparqlTraversalSource` so as to enable Gremlin steps to be used to process results from the `sparql()` step.
* GraphBinary: Cache expression to obtain the method in `PSerializer`.

==== Bugs

* TINKERPOP-1992 count has negative time in profile
* TINKERPOP-2126 toString() methods not thread-safe
* TINKERPOP-2135 Gremlin.Net ConnectionPool doesn't handle closed idle connections properly
* TINKERPOP-2139 Errors during request serialization in WebSocketGremlinRequestEncoder/NioGremlinRequestEncoder are not reported to the client
* TINKERPOP-2141 ByteBufferSerializer modifies buffer's position
* TINKERPOP-2148 "no connection available!" is being thrown despite lots of free connections
* TINKERPOP-2152 Path toString fails in Gremlin JavaScript
* TINKERPOP-2153 Remove unused parameter from ResponseMessageSerializer *(breaking)*
* TINKERPOP-2154 GraphBinary: Serializers should release resources in case of failures
* TINKERPOP-2155 Situation can occur that causes infinite amount of connection to be opened, causing System.Net.WebSockets.WebSocketException
* TINKERPOP-2161 GraphBinary: Write serialization performance issue
* TINKERPOP-2169 Responses exceeding maxContentLength cause subsequent queries to hang
* TINKERPOP-2172 PartitionStrategy doesn't apply to AddEdgeStartStep
* TINKERPOP-2173 Incorrect reset of log level in integration test
* TINKERPOP-2177 Streaming response immediately after authentication stops after first partial response

==== Improvements

* TINKERPOP-1435 Support for extended GraphSON in gremlin-python
* TINKERPOP-1882 Apply range and limit steps as early as possible
* TINKERPOP-1998 IoGraphTest use different schemas for standard and readGraph configurations
* TINKERPOP-2088 Enable SourceLink for Gremlin.Net
* TINKERPOP-2098 Improve gremlin-server.sh help output
* TINKERPOP-2122 Expose status codes from server errors
* TINKERPOP-2124 InlineFilterStrategy produces wrong result
* TINKERPOP-2125 Extend release validation script
* TINKERPOP-2127 Add g:TraversalMetrics and g:Metrics deserializers for gremlinpython
* TINKERPOP-2129 Mask security secret or password in logs
* TINKERPOP-2130 Cannot instantiate DriverRemoteConnection without passing an options object
* TINKERPOP-2131 NoConnectionAvailableException doesn't reveal the reason
* TINKERPOP-2134 Bump to Groovy 2.5.6
* TINKERPOP-2136 Inside lower bound inclusion (documentation)
* TINKERPOP-2138 Provide a configuration to disable the global closure cache
* TINKERPOP-2140 Test build with Docker automatically
* TINKERPOP-2144 Better handle Authenticator instance failures
* TINKERPOP-2147 Add GraphBinary serializer for TraversalMetrics
* TINKERPOP-2149 GraphBinary: Make type serializer resolution pluggable
* TINKERPOP-2150 GraphBinary: Support configuring the TypeSerializerRegistry builder class in config
* TINKERPOP-2163 JavaTranslator performance enhancements
* TINKERPOP-2164 Bytecode's hashCode impl (and its inner classes) can produce hash collisions
* TINKERPOP-2165 Prefer commons-lang3 to commons-lang
* TINKERPOP-2166 GraphBinary: P deserialization should be optimized
* TINKERPOP-2167 Gremlin Javascript Traversal as async iterable
* TINKERPOP-2171 Allow SPARQL to be extended with Gremlin steps
* TINKERPOP-2174 Improve Docker Image Security

[[release-3-4-0]]
=== TinkerPop 3.4.0 (Release Date: January 2, 2019)

This release also includes changes from <<release-3-3-4, 3.3.4>> and <<release-3-3-5, 3.3.5>>.

* Changed Python "bindings" to use an actual `Bindings` object rather than a 2-tuple.
* Improved the Gremlin.NET driver: It now uses request pipelining and its `ConnectionPool` has a fixed size.
* Implemented `IndexStep` which allows to transform local collections into indexed collections or maps.
* Made `valueMap()` aware of `by` and `with` modulators and deprecated `valueMap(boolean)` overloads.
* Use `Compare.eq` in `Contains` predicates to ensure the same filter behavior for numeric values.
* Added `OptionsStrategy` to allow traversals to take arbitrary traversal-wide configurations.
* Added text predicates.
* Added `BulkSet` as a GraphSON type with support in all language variants.
* Added `ReferenceElementStrategy` to auto-detach elements to "reference" from a traversal.
* Added initial release of the GraphBinary serialization format with Java support.
* Allowed `ImportCustomizer` to accept fields.
* Removed groovy-sql dependency.
* Modified `Mutating` steps so that they are no longer marked as `final`.
* Rewrote `ConnectiveStrategy` to support an arbitrary number of infix notations in a single traversal.
* GraphSON `MessageSerializer` s will automatically register the GremlinServerModule to a provided GraphSONMapper.
* Removed support for `-i` option in Gremlin Server which was previously deprecated.
* Implemented `ShortestPathVertexProgram` and the `shortestPath()` step.
* `AbstractGraphProvider` uses `g.io()` for loading test data.
* Added the `io()` start step and `read()` and `write()` termination steps to the Gremlin language.
* Added `GraphFeatures.supportsIoRead()` and `GraphFeatures.supportsIoWrite()`.
* Deprecated `Graph.io()` and related infrastructure.
* `GraphMLReader` better handles edge and vertex properties with the same name.
* Maintained order of annotations in metrics returned from `profile()`-step.
* Refactored `TypeTranslator` to be directly extensible for `ScriptTranslator` functions.
* Bumped to Netty 4.1.25.
* Bumped to Spark 2.4.0.
* Bumped to Groovy 2.5.4.
* Modified Gremlin Server to return a "host" status attribute on responses.
* Added ability to the Java, .NET, Python and JavaScript drivers to retrieve status attributes returned from the server.
* Modified Java and Gremlin.Net `ResponseException` to include status code and status attributes.
* Modified Python `GremlinServerError` to include status attributes.
* Modified the return type for `IGremlinClient.SubmitAsync()` to be a `ResultSet` rather than an `IReadOnlyCollection`.
* Deprecated two `submit()`-related methods on the Java driver `Client` class.
* Added `Client.submit()` overloads that accept per-request `RequestOptions`.
* Added sparql-gremlin.
* Fixed a bug in dynamic Gryo registration where registrations that did not have serializers would fail.
* Moved `Parameterizing` interface to the `org.apache.tinkerpop.gremlin.process.traversal.step` package with other marker interfaces of its type.
* Replaced `Parameterizing.addPropertyMutations()` with `Configuring.configure()`.
* Changed interface hierarchy for `Parameterizing` and `Mutating` interfaces as they are tightly related.
* Introduced the `with(k,v)` and `with(k)` step modulators which can supply configuration options to `Configuring` steps.
* Added `OptionsStrategy` to allow traversals to take arbitrary traversal-wide configurations.
* Introduced the `with(k,v)` and `with(k)` traveral source configuration options which can supply configuration options to the traversal.
* Added `connectedComponent()` step and related `VertexProgram`.
* Added `supportsUpsert()` option to `VertexFeatures` and `EdgeFeatures`.
* `min()` and `max()` now support all types implementing `Comparable`.
* Change the `toString()` of `Path` to be standardized as other graph elements are.
* `hadoop-gremlin` no longer generates a test artifact.
* Allowed `GraphProvider` to expose a cached `Graph.Feature` object so that the test suite could re-use them to speed test runs.
* Fixed a bug in `ReducingBarrierStep`, that returned the provided seed value despite no elements being available.
* Changed the order of `select()` scopes. The order is now: maps, side-effects, paths.
* Moved `TraversalEngine` to `gremlin-test` as it has long been only used in testing infrastructure.
* Nested loop support added allowing `repeat()` steps to be nested.
* Events from `EventStrategy` raised from "new" mutations will now return a `KeyedVertexProperty` or `KeyedProperty` as is appropriate.
* `MutationListener#vertexPropertyChanged(Vertex, VertexProperty, Object, Object...)` no longer has a default implementation.
* Deprecated `GraphSONMessageSerializerV2d0` as it is now analogous to `GraphSONMessageSerializerGremlinV2d0`.
* Moved previously deprecated `RemoteGraph` to `gremlin-test` as it is now just a testing component.
* Removed previously deprecated `RemoteStrategy.instance()` and the strategy no longer has any connection to `RemoteGraph`.
* Removed previously deprecated methods in `SubgraphStrategy` and `PartitionStrategy` builders.
* Removed previously deprecated Credentials DSL infrastructure.
* Removed previously deprecated `RemoteConnection#submit(Traversal)` and `RemoteConnection#submit(Bytecode)` methods.
* Removed previously deprecated `MutationListener#vertexPropertyChanged(Vertex, Property, Object, Object...)`.
* Removed previously deprecated `OpSelectorHandler` constructor.
* Removed previously deprecated `close()` from `GremlinGroovyScriptEngine` which no longer implements `AutoCloseable`.
* Removed previously deprecated `getGraphInputFormat()` and `getGraphOutputFormat()` from `HadoopConfiguration`.
* Removed previously deprecated `AbstractOpProcessor#makeFrame()` method.
* Removed previously deprecated `AuthenticationSettings.className` configuration option in Gremlin Server.
* Removed previously deprecated `GraphManager` methods `getGraphs()` and `getTraversalSources()`.
* Removed previously deprecated Gremlin Server setting for `serializedResponseTimeout`.
* Removed previously deprecated Structure API exceptions related to "element not found" situations.
* Removed previously deprecated `rebindings` options from the Java driver API.
* Removed previously deprecated `LambdaCollectingBarrierStep.Consumers` enum.
* Removed previously deprecated `HasContainer#makeHasContainers(String, P)`
* Removed support for Giraph.
* Removed previously deprecated JavaScript Driver property `traversers` of the `ResultSet`.
* gremlin-python: use explicit Bindings object for python instead of a 2-tuple

==== Bugs

* TINKERPOP-1777 Gremlin .max step returns -2147483648 for empty result sets *(breaking)*
* TINKERPOP-1869 Profile step and iterate do not play nicely with each other
* TINKERPOP-1898 Issue with bindings in strategies and lambdas
* TINKERPOP-1927 Gherkin scenario expects list with duplicates, but receives g:Set
* TINKERPOP-1933 gremlin-python maximum recursion depth exceeded on large responses
* TINKERPOP-1947 Path history isn't preserved for keys in mutations
* TINKERPOP-1949 Formatting error on website
* TINKERPOP-1958 TinkerGraphCountStrategy can return wrong counts
* TINKERPOP-1961 Duplicate copies of images directory in docs
* TINKERPOP-1962 GroovyTranslator doesn't handle empty maps
* TINKERPOP-1963 Use of reducing step in choose()
* TINKERPOP-1972 inject() tests are throwing exceptions in .NET GLV tests
* TINKERPOP-1978 Check for Websocket connection state when retrieved from Connection Pool missing
* TINKERPOP-1979 Several OLAP issues in MathStep
* TINKERPOP-1988 minor error in documentation
* TINKERPOP-1999 [Java][gremlin-driver] Query to a remote server via the websocket client hangs indefinitely if the server becomes unavailable
* TINKERPOP-2005 Intermittent NullPointerException in response handling
* TINKERPOP-2006 GraphML serialization invalid if a vertex and edge have similar named property
* TINKERPOP-2009 Pick.any and Pick.none should be exposed in Gremlin-JavaScript
* TINKERPOP-2021 Prevent maximum recursion depth failure
* TINKERPOP-2028 AbstractGraphSONMessageSerializerV2d0 should register GremlinServerModule when mapper is provided
* TINKERPOP-2029 ConcurrentModificationException for InlineFilterStrategy
* TINKERPOP-2030 KeepAlive task executed for every Connection.write call
* TINKERPOP-2032 Update jython-standalone
* TINKERPOP-2044 Cannot reconnect to Azure cosmos host that becomes available again
* TINKERPOP-2058 Contains predicates should rely on Compare predicates *(breaking)*
* TINKERPOP-2081 PersistedOutputRDD materialises rdd lazily with Spark 2.x
* TINKERPOP-2091 Wrong/Missing feature requirements in StructureStandardTestSuite
* TINKERPOP-2094 Gremlin Driver Cluster Builder serializer method does not use mimeType as suggested
* TINKERPOP-2095 GroupStep looks for irrelevant barrier steps
* TINKERPOP-2096 gremlinpython: AttributeError when connection is closed before result is received
* TINKERPOP-2100 coalesce() creating unexpected results when used with order()
* TINKERPOP-2113 P.Within() doesn't work when given a List argument

==== Improvements

* TINKERPOP-550 Gremlin IO needs to support both OLTP and OLAP naturally.
* TINKERPOP-967 Support nested-repeat() structures
* TINKERPOP-1113 GraphComputer subclasses should support native methods
* TINKERPOP-1143 Remove deprecated TraversalSource.Builder and TraversalEngine. *(breaking)*
* TINKERPOP-1296 Remove deprecated serializedResponseTimeout from Gremlin Server *(breaking)*
* TINKERPOP-1342 Allow setting scriptEvaluationTimeout in driver
* TINKERPOP-1365 Log the seed used to initialize Random in tests
* TINKERPOP-1410 mvn install -Dmaven.test.skip=true doesn't work on a clean machine *(breaking)*
* TINKERPOP-1446 Add a StringFactory for Path which prefixes with type.
* TINKERPOP-1447 Add some JavaScript intelligence to the documentation so that comments and output are not copied in a copy paste
* TINKERPOP-1494 Means of exposing execution information from a result produced by RemoteConnection
* TINKERPOP-1518 Provide a way for providers to expose static Graph.Features to tests
* TINKERPOP-1522 Order of select() scopes *(breaking)*
* TINKERPOP-1595 Go through TraversalVertexProgram with a profile and optimize.
* TINKERPOP-1628 Implement TraversalSelectStep
* TINKERPOP-1685 Introduce optional feature to allow for upserts without read-before-write
* TINKERPOP-1705 Remove deprecated rebindings option *(breaking)*
* TINKERPOP-1707 Remove deprecated AuthenticationSettings.className option *(breaking)*
* TINKERPOP-1755 No docs for ReferenceElements
* TINKERPOP-1769 Python graph[empty] string representation is confusing
* TINKERPOP-1774 Gremlin .NET: Support min and max sizes in Connection pool
* TINKERPOP-1775 Gremlin .NET: Implement a Connection write queue to support request pipelining
* TINKERPOP-1778 Do not promote timedInterrupt option for Gremlin Server script processing
* TINKERPOP-1780 Add authentication tests for gremlin-python
* TINKERPOP-1831 Refactor EventStrategy  *(breaking)*
* TINKERPOP-1836 .NET sample project
* TINKERPOP-1841 Include Python GLV tests on TravisCI
* TINKERPOP-1849 Provide a way to fold() with an index
* TINKERPOP-1864 Gremlin Python tests for GraphSON 2.0 and 3.0
* TINKERPOP-1878 Sparql to Gremlin Compiler
* TINKERPOP-1888 Extend max and min to all Comparable properties, not just Numbers *(breaking)*
* TINKERPOP-1889 JavaScript GLV: Use heartbeat to prevent connection timeout
* TINKERPOP-1897 Provide Docker images of Gremlin Server and Console
* TINKERPOP-1906 Make ResponseException explorable
* TINKERPOP-1912 Remove MD5 checksums
* TINKERPOP-1913 Expose metadata from Gremlin Server to Clients
* TINKERPOP-1930 Drop support for Giraph *(breaking)*
* TINKERPOP-1934 Bump to latest version of httpclient
* TINKERPOP-1936 Performance enhancement to Bytecode deserialization
* TINKERPOP-1941 Remove deprecated Structure API exception methods *(breaking)*
* TINKERPOP-1942 Binary serialization format
* TINKERPOP-1945 Add support for extended GraphSon types to Gremlin.net
* TINKERPOP-1946 Remove the deprecated Credentials DSL infrastructure *(breaking)*
* TINKERPOP-1950 Traversal construction performance enhancements
* TINKERPOP-1951 gremlin-server.bat doesn't support paths containing spaces
* TINKERPOP-1953 Bump to Groovy 2.4.15
* TINKERPOP-1954 Remove deprecated GraphManager methods *(breaking)*
* TINKERPOP-1959 Provide a way to submit scripts to the server in gremlin-javascript
* TINKERPOP-1967 Add a connectedComponent() step
* TINKERPOP-1968 Refactor elements of Gremlin Server testing
* TINKERPOP-1975 Introduce with() step modulator *(breaking)*
* TINKERPOP-1976 Include Computer tests for GLVs
* TINKERPOP-1977 Gremlin-JavaScript: Support SASL authentication
* TINKERPOP-1984 Allow support for multiple serializer versions in Gremlin Server HTTP *(breaking)*
* TINKERPOP-1985 Update position on bulk loading
* TINKERPOP-1986 Remove deprecation from PartitionStrategy, SubgraphStrategy and GremlinScriptEngine *(breaking)*
* TINKERPOP-1987 Bump to Netty 4.1.x
* TINKERPOP-1989 Preserve order that plugins are applied in Gremlin Console
* TINKERPOP-1990 Add a shortestPath() step
* TINKERPOP-1993 Bump to Spark 2.3.1
* TINKERPOP-1995 DriverRemoteConnection close() method returns undefined
* TINKERPOP-1996 Introduce read() and write() steps
* TINKERPOP-2002 Create a blog post explaining the value of using TinkerPop
* TINKERPOP-2010 Generate jsdoc for gremlin-javascript
* TINKERPOP-2011 Use NumberHelper on choose()
* TINKERPOP-2012 Target .NET Standard 2.0 for Gremlin.Net
* TINKERPOP-2013 Process tests that are auto-ignored stink
* TINKERPOP-2015 Allow users to configure the WebSocket connections
* TINKERPOP-2016 Upgrade Jackson FasterXML to 2.9.5 or later to fix security vulnerability
* TINKERPOP-2017 Check for Column in by()
* TINKERPOP-2018 Generate API docs for Gremlin.Net
* TINKERPOP-2022 Cluster SSL should trust default ca certs by default
* TINKERPOP-2023 Gremlin Server should not create self-signed certs *(breaking)*
* TINKERPOP-2024 Gremlin Server Application archetype should connect via withRemote
* TINKERPOP-2025 Change to SHA-256/512 and drop SHA-1 for releases
* TINKERPOP-2026 Gremlin.Net.Driver should check ClientWebSocket.State before closing
* TINKERPOP-2031 Remove support for -i in gremlin-server.sh *(breaking)*
* TINKERPOP-2033 Maintain order of profile() annotations
* TINKERPOP-2034 Register synchronizedMap() with Gryo
* TINKERPOP-2037 Remove unused groovy-sql dependency
* TINKERPOP-2038 Make groovy script cache size configurable
* TINKERPOP-2039 Bump to Groovy 2.5.2 *(breaking)*
* TINKERPOP-2040 Improve flexibility of GroovyTranslator to handle custom types
* TINKERPOP-2041 Text Predicates
* TINKERPOP-2045 Remove non-indy groovy dependencies
* TINKERPOP-2049 Single argument with() overload
* TINKERPOP-2050 Add a :bytecode command to Gremlin Console
* TINKERPOP-2053 Provider OptionsStrategy for traversal configurations
* TINKERPOP-2055 Provide support for special number cases like Infinity in GraphSON
* TINKERPOP-2056 Use NumberHelper in Compare
* TINKERPOP-2059 Modulation of valueMap() *(breaking)*
* TINKERPOP-2060 Make Mutating steps non-final
* TINKERPOP-2061 Add with() configuration as global to a traversal
* TINKERPOP-2062 Add Traversal class to CoreImports
* TINKERPOP-2064 Add status attributes to results for gremlin-javascript
* TINKERPOP-2065 Optimize iterate() for remote traversals
* TINKERPOP-2066 Bump to Groovy 2.5.3
* TINKERPOP-2067 Allow getting raw data from Gremlin.Net.Driver.IGremlinClient
* TINKERPOP-2068 Bump Jackson Databind 2.9.7
* TINKERPOP-2069 Document configuration of Gremlin.Net
* TINKERPOP-2070 gremlin-javascript: Introduce Connection representation
* TINKERPOP-2071 gremlin-python: the graphson deserializer for g:Set should return a python set
* TINKERPOP-2072 Refactor custom type translation for ScriptTranslators *(breaking)*
* TINKERPOP-2073 Generate tabs for static code blocks
* TINKERPOP-2074 Ensure that only NuGet packages for the current version are pushed
* TINKERPOP-2075 Introduce ReferenceElementStrategy
* TINKERPOP-2077 VertexProgram.Builder should have a default create() method with no Graph
* TINKERPOP-2078 Hide use of EmptyGraph or RemoteGraph behind a more unified method for TraversalSource construction
* TINKERPOP-2079 Move RemoteGraph to test package *(breaking)*
* TINKERPOP-2084 For remote requests in console display the remote stack trace
* TINKERPOP-2092 Deprecate default GraphSON serializer fields
* TINKERPOP-2093 Bump to Groovy 2.5.4
* TINKERPOP-2097 Create a DriverRemoteConnection with an initialized Client
* TINKERPOP-2101 Support Spark 2.4
* TINKERPOP-2103 Remove deprecated submit() options on RemoteConnection *(breaking)*
* TINKERPOP-2104 Allow ImportCustomizer to handle fields
* TINKERPOP-2106 When gremlin executes timeout, throw TimeoutException instead of TraversalInterruptedException/InterruptedIOException
* TINKERPOP-2110 Allow Connection on Different Path (from /gremlin)
* TINKERPOP-2111 Add BulkSet as a GraphSON type *(breaking)*
* TINKERPOP-2114 Document common Gremlin anti-patterns
* TINKERPOP-2116 Explicit Bindings object for Python *(breaking)*
* TINKERPOP-2117 gremlin-python: Provide a better data structure for a Binding
* TINKERPOP-2119 Validate C# code samples in docs
* TINKERPOP-2121 Bump Jackson Databind 2.9.8

== TinkerPop 3.3.0 (Gremlin Symphony #40 in G Minor)

image::https://raw.githubusercontent.com/apache/tinkerpop/master/docs/static/images/gremlin-mozart.png[width=185]

[[release-3-3-11]]
=== TinkerPop 3.3.11 (Release Date: June 1, 2020)

* Added `trustStoreType` such that keystore and truststore can be of different types in the Java driver.
* Added session support to all GLVs: Javascript, .NET and Python.
* Fixed bug in Gremlin Server shutdown if failures occurred during `GraphManager` initialization.
* Modified Gremlin Server to close the session when the channel itself is closed.
* Fixed bug in `Order` where comparisons of `enum` types wouldn't compare with `String` values.
* Added `maxWaitForClose` configuration option to the Java driver.
* Deprecated `maxWaitForSessionClose` in the Java driver.
* Bumped to Jackson 2.9.10.4.
* Remove invalid service descriptors from gremlin-shaded.
* Fixed bug in Python and .NET traversal `clone()` where deep copies of bytecode were not occurring.
* Fixed bug where `profile()` was forcing `LazyBarrierStrategy` to add an extra `barrier()` to the end of traversals.
* Fixed bug in Python about integer serializer which was out of range of `g:Int32`
* Bumped commons-codec 1.14

==== Bugs

* TINKERPOP-2347 Remove invalid service descriptors from gremlin-shaded
* TINKERPOP-2350 clone() is not deep copying Traversal internals
* TINKERPOP-2351 Local Map ordering of keys can generate cast errors
* TINKERPOP-2353 Error while Shutting Down Gremlin Server
* TINKERPOP-2355 Jackson-databind version in Gremlin shaded dependency needs to be increased  - introduces vulnerability issues
* TINKERPOP-2360 failed to deserializer int32 when gremlin-python submit bytecode with a big int value
* TINKERPOP-2365 LazyBarrierStrategy adds a NoOpBarrierStep when profile() is present

==== Improvements

* TINKERPOP-2336 Allow close of channel without having to wait for server
* TINKERPOP-2339 Gremlin.Net: Update System.Net.WebSockets.Client dependency
* TINKERPOP-2354 Document recommendation to reuse graph traversal source

[[release-3-3-10]]
=== TinkerPop 3.3.10 (Release Date: February 3, 2020)

* Improved error messaging for a `Cluster` with a bad `Channelizer` configuration in the Java driver.
* Made `Cluster` be able to open configuration file on resources directory.
* Implemented `Traversal.clone()` operations for all language variants.
* Refactored `PathProcessorStrategy` to use the marker model.
* Bumped to Tornado 5.x for gremlin-python.
* Started keep-alive polling on `Connection` construction to ensure that a `Connection` doesn't die in the pool.
* Deprecated `TraversalStrategies.applyStrategies()`.
* Deprecated Jython support in `gremlin-python`.
* Deprecated `NioChannelizer` and related classes in `gremlin-driver` and `gremlin-server`.
* Fixed a bug in the `ClassCacheRequestCount` metric for `GremlinGroovyScriptEngine` which wasn't including the cache hit count, only the misses.
* Improved Gremlin Server executor thread handling on client close requests.
* Reverted: Modified Java driver to use IP address rather than hostname to create connections.
* Allow custom XMLInputFactory to be used with GraphMLReader.

==== Bugs

* TINKERPOP-2175 Executor thread is not returned on channel close
* TINKERPOP-2266 Keep alive not started at connection creation
* TINKERPOP-2274 Test of TinkerGraph Gremlin fail on Windows and non EN locale
* TINKERPOP-2332 JavaScript GLV: structure element toString() should internally call toString()
* TINKERPOP-2333 JavaScript GLV: GraphSON2/3 Edge deserialization is invalid

==== Improvements

* TINKERPOP-2307 Add better error message for badly configured Channelizer
* TINKERPOP-2309 Bump gremlinpython to Tornado 5.x
* TINKERPOP-2315 Implement some form of clone() or reset() for Traversal in GLVs
* TINKERPOP-2320 [SECURITY] XMLInputFactory initialization in GraphMLReader introduces
* TINKERPOP-2322 Deprecate Jython support
* TINKERPOP-2324 Deprecate the raw NIO support in the Java driver
* TINKERPOP-2329 JavaScript GLV: Update websocket library dependency
* TINKERPOP-2330 JavaScript GLV should expose GraphSON2Writer and GraphSONReader

[[release-3-3-9]]
=== TinkerPop 3.3.9 (Release Date: October 14, 2019)

* Exposed response status attributes in a `ResponseError` in gremlin-javascript.
* Added `ImmutableExplanation` for a `TraversalExplanation` that just contains data.
* Added support for `UnaryOperator` and `BinaryOperator` for `Lambda` instances.
* Fixed `TraversalExplanation` deserialization in GraphSON 2 and 3 which was not supported before in Java.
* Added support for custom request headers in Python.
* Fixed Java DSL annotation for generation of `addE()` which was formerly calling the wrong step.
* Deprecated `scriptEvaluationTimeout` in favor of the more generic `evaluationTimeout`.
* Bumped jackson-databind to 2.9.10 due to CVE-2019-14379, CVE-2019-14540, CVE-2019-16335.
* Added `ReservedKeysVerificationStrategy` to allow warnings or exceptions when certain keys are used for properties.
* Added the `AbstractWarningVerificationStrategy` base class for "warning" style `VerificationStrategy` implementations.
* Refactored `EdgeLabelVerificationStrategy` to use `AbstractWarningVerificationStrategy`.
* Added `EdgeLabelVerificationStrategy` to Python.
* Improved handling of `null` values in bytecode construction.
* Fixed Java driver authentication problems when calling the driver from multiple threads.
* Modified Java driver to use IP address rather than hostname to create connections.
* Fixed potential for `NullPointerException` with empty identifiers in `GraphStep`.
* Postponed the timing of transport creation to `connection.write` in Gremlin Python.
* Made `EventStrategy` compatible with multi-valued properties.
* Changed `TraversalOpProcessor` to throw a `SERVER_ERROR_SCRIPT_EVALUATION` (597) if lambdas don't compile.
* Bumped `commons-compress` to 1.19 due to CVE-2018-11771.
* gremlin-javascript: Use `socketError` Connection event to prevent exit on error and expose Connection events.

==== Bugs

* TINKERPOP-2159 EventStrategy doesn't handle multi-valued properties
* TINKERPOP-2283 GraphStep's ids null exception
* TINKERPOP-2285 Error object is unreachable
* TINKERPOP-2289 Use address instead of hostname for connection
* TINKERPOP-2290 Javascript GLV connection refused error handling
* TINKERPOP-2291 TraversalExplanation deserialization in GraphSON
* TINKERPOP-2298 Bytecode.java  flattenArguments throw exception when null
* TINKERPOP-2303 GremlinDsl generate addV instead of addE

==== Improvements

* TINKERPOP-1810 Add Lambda.binaryOperator and Lambda.unaryOperator
* TINKERPOP-1838 Python sample script
* TINKERPOP-2046 Gremlin-Python: Support custom request headers in WebSocket request
* TINKERPOP-2213 Replace scriptEvaluationTimeout in favor of something more suitable to bytecode
* TINKERPOP-2275 Update jackson databind 2.9.9.3+
* TINKERPOP-2277 Python sdk postpone the timing to create transport
* TINKERPOP-2280 Prevent use of T values as property key overloads

[[release-3-3-8]]
=== TinkerPop 3.3.8 (Release Date: August 5, 2019)

* Provided support for `withComputer()` in gremlin-javascript.
* Deprecated remote traversal side-effect retrieval and related infrastructure.
* Bumped to Groovy 2.4.17.
* Bumped to Jackson Databind 2.9.9.1.
* Fixed bug with Python in `g:Date` of GraphSON where local time zone was being used during serialization/deserialization.
* Improved error messaging when an attempt is made to serialize multi-properties to GraphML.
* Deprecated multi/meta-property support in `Neo4jGraph`.
* Improved exception and messaging for gt/gte/lt/lte when one of the object isn't a `Comparable`.
* Added test infrastructure to check for storage iterator leak.
* Fixed multiple iterator leaks in query processor.
* Fixed `optional()` so that the child traversal is treated as local.
* Changed default keep-alive time for driver to 3 minutes.
* Fixed bug where server-side keep-alive was not always disabled when its setting was zero.
* Added support for `hasNext()` in Javascript and .NET.
* Improved error messaging for invalid inputs to the TinkerGraph `IdManager` instances.
* Forced replacement of connections in Java driver for certain exception types that seem to ultimately kill the connection.
* Changed the `reverse()` of `desc` and `asc` on `Order` to not use the deprecated `decr` and `incr`.
* Fixed bug in `MatchStep` where the correct was not properly determined.
* Fixed bug where client/server exception mismatch when server throw StackOverflowError
* Added underscore suffixed steps and tokens in Gremlin-Python that conflict with global function names.
* Prevent exception when closing a session that doesn't exist.
* Allow predicates and traversals to be used as options in `BranchStep`.
* Ensure only a single final response is sent to the client with Gremlin Server.
* Deprecated `ResponseHandlerContext` with related infrastructure and folded its functionality into `Context` in Gremlin Server.
* Improved performance of `aggregate()` by avoiding excessive calls to `hasNext()` when the barrier is empty.

==== Bugs

* TINKERPOP-1619 TinkerGraphComputer worker count affects OptionalStep query results
* TINKERPOP-2224 Detect and fix resource leak
* TINKERPOP-2230 match() step unexpected behaviours
* TINKERPOP-2232 RemoteStrategy does not call parent class TraversalStrategy __init__
* TINKERPOP-2238 Fix remaining iterator leaks marked by @IgnoreIteratorLeak
* TINKERPOP-2241 Client exception don't match Server exception when server  throw StackOverflowError
* TINKERPOP-2248 Instability of driver for blocked requests
* TINKERPOP-2264 Gremlin Python should deserialize g:Date to UTC

==== Improvements

* TINKERPOP-1084 Branch option tokens should be allowed to be traversals.
* TINKERPOP-1921 Support hasNext terminal step in GLVs
* TINKERPOP-2020 Support withComputer() for javascript
* TINKERPOP-2223 Update jackson databind to 2.9.9
* TINKERPOP-2236 Improve error messaging for TinkerGraph IdManagers that fail on conversions
* TINKERPOP-2237 Prevent error when closing sessions that don't exist *(breaking)*
* TINKERPOP-2246 Consolidate the error propagation to the client
* TINKERPOP-2256 processAllStarts of AggregateStep should only be called when barrier is empty
* TINKERPOP-2260 Update jackson databind 2.9.9.1
* TINKERPOP-2265 Deprecate Traversal.getSideEffects() functionality for remoting purposes
* TINKERPOP-2270 Deprecate multi/metaproperty support in Neo4j
* TINKERPOP-2272 Rename steps and tokens that conflict with standard python functions

[[release-3-3-7]]
=== TinkerPop 3.3.7 (Release Date: May 28, 2019)

* Developed DSL pattern for gremlin-javascript.
* Generated uberjar artifact for Gremlin Console.
* Improved folding of `property()` step into related mutating steps.
* Added `inject()` to steps generated on the DSL `TraversalSource`.
* Removed `gperfutils` dependencies from Gremlin Console.
* Fixed `PartitionStrategy` when setting vertex label and having `includeMetaProperties` configured to `true`.
* Ensure `gremlin.sh` works when directories contain spaces.
* Prevented client-side hangs if metadata generation fails on the server.
* Fixed bug with `EventStrategy` in relation to `addE()` where detachment was not happening properly.
* Ensured that `gremlin.sh` works when directories contain spaces.
* Fixed bug in detachment of `Path` where embedded collection objects would prevent that process.
* Enabled `ctrl+c` to interrupt long running processes in Gremlin Console.
* Quieted "host unavailable" warnings for both the driver and Gremlin Console.
* Fixed construction of `g:List` from arrays in gremlin-javascript.
* Fixed bug in `GremlinGroovyScriptEngine` interpreter mode around class definitions.
* Implemented `EdgeLabelVerificationStrategy`.
* Fixed behavior of `P` for `within()` and `without()` in GLVs to be consistent with Java when using varargs.
* Cleared the input buffer after exceptions in Gremlin Console.
* Added parameter to configure the `processor` in the gremlin-javascript `client` constructor.
* Bumped `Netty` to 4.1.32.

==== Bugs

* TINKERPOP-2112 Folding in property() step is not being optimally performed
* TINKERPOP-2180 gremlin.sh doesn't work when directories contain spaces
* TINKERPOP-2183 InterpreterModeASTTransformation needs to be more specific about what it transforms
* TINKERPOP-2194 Enforcing an order on properties in one test method of ChooseTest
* TINKERPOP-2196 PartitionStrategy with includeMetaProperties(true) can't add labeled vertex
* TINKERPOP-2198 Documentation for Store contradicts itself
* TINKERPOP-2199 within step does not work with more than two parameters with python
* TINKERPOP-2200 AddEdgeStartStep used DetachedFactory.detach instead of EventStrategy.detach
* TINKERPOP-2204 Client receives no response on failed request
* TINKERPOP-2206 Certain types in javascript don't appear to serialize with a GraphSON type
* TINKERPOP-2212 Path is not detaching properly under certain conditions

==== Improvements

* TINKERPOP-2089 Javascript DSL support
* TINKERPOP-2179 Have o.a.t.g.driver.ser.SerializationException extend IOException
* TINKERPOP-2181 Allow ctrl+c to break out of a long running process in Gremlin Console
* TINKERPOP-2182 Remove gperfutils from Gremlin Console *(breaking)*
* TINKERPOP-2191 Implement EdgeLabelVerificationStrategy
* TINKERPOP-2211 Provide API to add per request option for a bytecode

[[release-3-3-6]]
=== TinkerPop 3.3.6 (Release Date: March 18, 2019)

* Docker images use user `gremlin` instead of `root`
* Added a new `ResponseStatusCode` for client-side serialization errors.
* Refactored use of `commons-lang` to use `common-lang3` only, though dependencies may still use `commons-lang`.
* Bumped `commons-lang3` to 3.8.1.
* Improved handling of client-side serialization errors that were formerly just being logged rather than being raised.
* Add Python `TraversalMetrics` and `Metrics` deserializers.
* Masked sensitive configuration options in the logs of `KryoShimServiceLoader`.
* Added `globalFunctionCacheEnabled` to the `GroovyCompilerGremlinPlugin` to allow that cache to be disabled.
* Added `globalFunctionCacheEnabled` override to `SessionOpProcessor` configuration.
* Added status code to `GremlinServerError` so that it would be more directly accessible during failures.
* Added GraphSON serialization support for `Duration`, `Char`, `ByteBuffer`, `Byte`, `BigInteger` and `BigDecimal` in `gremlin-python`.
* Added `ProfilingAware` interface to allow steps to be notified that `profile()` was being called.
* Fixed bug where `profile()` could produce negative timings when `group()` contained a reducing barrier.
* Improved logic determining the dead or alive state of a Java driver `Connection`.
* Improved handling of dead connections and the availability of hosts.
* Bumped `httpclient` to 4.5.7.
* Bumped `slf4j` to 1.7.25.
* Bumped `commons-codec` to 1.12.
* Fixed partial response failures when using authentication in `gremlin-python`.
* Fixed concurrency issues in `TraverserSet.toString()` and `ObjectWritable.toString()`.
* Fixed a bug in `InlineFilterStrategy` that mixed up and's and or's when folding merging conditions together.
* Fixed a bug in `PartitionStrategy` where `addE()` as a start step was not applying the partition.
* Improved handling of failing `Authenticator` instances thus improving server responses to drivers.
* Improved performance of `JavaTranslator` by reducing calls to `Method.getParameters()`.
* Implemented `EarlyLimitStrategy` which is supposed to significantly reduce backend operations for queries that use `range()`.
* Reduced chance of hash collisions in `Bytecode` and its inner classes.
* Added `Symbol.asyncIterator` member to the `Traversal` class to provide support for `await ... of` loops (async iterables).

==== Bugs

* TINKERPOP-2081 PersistedOutputRDD materialises rdd lazily with Spark 2.x
* TINKERPOP-2091 Wrong/Missing feature requirements in StructureStandardTestSuite
* TINKERPOP-2094 Gremlin Driver Cluster Builder serializer method does not use mimeType as suggested
* TINKERPOP-2095 GroupStep looks for irrelevant barrier steps
* TINKERPOP-2096 gremlinpython: AttributeError when connection is closed before result is received
* TINKERPOP-2100 coalesce() creating unexpected results when used with order()
* TINKERPOP-2105 Gremlin-Python connection not returned back to the pool on exception from gremlin server
* TINKERPOP-2113 P.Within() doesn't work when given a List argument

==== Improvements

* TINKERPOP-1889 JavaScript GLV: Use heartbeat to prevent connection timeout
* TINKERPOP-2010 Generate jsdoc for gremlin-javascript
* TINKERPOP-2013 Process tests that are auto-ignored stink
* TINKERPOP-2018 Generate API docs for Gremlin.Net
* TINKERPOP-2038 Make groovy script cache size configurable
* TINKERPOP-2050 Add a :bytecode command to Gremlin Console
* TINKERPOP-2062 Add Traversal class to CoreImports
* TINKERPOP-2065 Optimize iterate() for remote traversals
* TINKERPOP-2067 Allow getting raw data from Gremlin.Net.Driver.IGremlinClient
* TINKERPOP-2068 Bump Jackson Databind 2.9.7
* TINKERPOP-2069 Document configuration of Gremlin.Net
* TINKERPOP-2070 gremlin-javascript: Introduce Connection representation
* TINKERPOP-2071 gremlin-python: the graphson deserializer for g:Set should return a python set
* TINKERPOP-2073 Generate tabs for static code blocks
* TINKERPOP-2074 Ensure that only NuGet packages for the current version are pushed
* TINKERPOP-2077 VertexProgram.Builder should have a default create() method with no Graph
* TINKERPOP-2078 Hide use of EmptyGraph or RemoteGraph behind a more unified method for TraversalSource construction
* TINKERPOP-2084 For remote requests in console display the remote stack trace
* TINKERPOP-2092 Deprecate default GraphSON serializer fields
* TINKERPOP-2097 Create a DriverRemoteConnection with an initialized Client
* TINKERPOP-2102 Deprecate static fields on TraversalSource related to remoting
* TINKERPOP-2106 When gremlin executes timeout, throw TimeoutException instead of TraversalInterruptedException/InterruptedIOException
* TINKERPOP-2110 Allow Connection on Different Path (from /gremlin)
* TINKERPOP-2114 Document common Gremlin anti-patterns
* TINKERPOP-2118 Bump to Groovy 2.4.16
* TINKERPOP-2121 Bump Jackson Databind 2.9.8

[[release-3-3-5]]
=== TinkerPop 3.3.5 (Release Date: January 2, 2019)

This release also includes changes from <<release-3-2-11, 3.2.11>>.

* Fixed and/or folding in `InlineFilterStrategy`.
* Fixed configuration and serialization of `SubgraphStrategy` which was missing the `checkAdjacentVertices` flag.
* Captured `TraversalInterruptionException` and converted to `TimeoutException` for `GremlinExecutor`.
* Fixed a bug in `CoalesceStep` which squared the bulk if the step followed a `Barrier` step.
* Fixed a bug in `GroupStep` that assigned wrong reducing bi-operators
* Added `:bytecode` command to help developers debugging `Bytecode`-based traversals.
* Added option to set the path for the URI on the Java driver.
* Fixed `PersistedOutputRDD` to eager persist RDD by adding `count()` action calls.
* Deserialized `g:Set` to a Python `Set` in GraphSON in `gremlin-python`.
* Deprecated `StarGraph.builder()` and `StarGraph.Builder.build()` in favor of the more common "builder" patterns of `build()` and `create()` respectively.
* Deprecated `Serializers.DEFAULT_RESULT_SERIALIZER` and `DEFAULT_REQUEST_SERIALIZER`.
* Deprecated `TraversalSource#GREMLIN_REMOTE` and `TraversalSource#GREMLIN_REMOTE_CONNECTION_CLASS` moving them to `RemoteConnection`.
* Fixed the setting of the default label for a `ReferenceVertex` when the original vertex was of type `ComputerAdjacentVertex`.
* Changed Java driver to expect a generic `RemoteTraverser` object rather than the specific `DefaultRemoteTraverser`.
* Better handled server disconnect condition for the `gremlin-python` driver by throwing a clear exception.
* Display the remote stack trace in the Gremlin Console when scripts sent to the server fail.
* Added `AnonymousTraversalSource` which provides a more unified means of constructing a `TraversalSource`.
* Added `DriverRemoteConnection.using(Client)` to provide users better control over the number of connections being created.
* Changed behavior of GraphSON deserializer in gremlin-python such that `g:Set` returns a Python `Set`.
* Bumped to Groovy 2.4.16.
* Fixed bug that prevented `TraversalExplanation` from serializing properly with GraphSON.
* Changed behavior of `iterate()` in Python, Javascript and .NET to send `none()` thus avoiding unnecessary results being returned.
* Provided for a configurable class map cache in the `GremlinGroovyScriptEngine` and exposed that in Gremlin Server.
* `GraphProvider` instances can be annotated with `OptOut` configurations that will be applied in addition to the `OptOut` instances on a `Graph`.

==== Bugs

* TINKERPOP-2081 PersistedOutputRDD materialises rdd lazily with Spark 2.x
* TINKERPOP-2091 Wrong/Missing feature requirements in StructureStandardTestSuite
* TINKERPOP-2094 Gremlin Driver Cluster Builder serializer method does not use mimeType as suggested
* TINKERPOP-2095 GroupStep looks for irrelevant barrier steps
* TINKERPOP-2096 gremlinpython: AttributeError when connection is closed before result is received
* TINKERPOP-2100 coalesce() creating unexpected results when used with order()
* TINKERPOP-2113 P.Within() doesn't work when given a List argument

==== Improvements

* TINKERPOP-1889 JavaScript GLV: Use heartbeat to prevent connection timeout
* TINKERPOP-2010 Generate jsdoc for gremlin-javascript
* TINKERPOP-2013 Process tests that are auto-ignored stink
* TINKERPOP-2018 Generate API docs for Gremlin.Net
* TINKERPOP-2038 Make groovy script cache size configurable
* TINKERPOP-2050 Add a :bytecode command to Gremlin Console
* TINKERPOP-2062 Add Traversal class to CoreImports
* TINKERPOP-2065 Optimize iterate() for remote traversals
* TINKERPOP-2067 Allow getting raw data from Gremlin.Net.Driver.IGremlinClient
* TINKERPOP-2069 Document configuration of Gremlin.Net
* TINKERPOP-2070 gremlin-javascript: Introduce Connection representation
* TINKERPOP-2071 gremlin-python: the graphson deserializer for g:Set should return a python set
* TINKERPOP-2073 Generate tabs for static code blocks
* TINKERPOP-2074 Ensure that only NuGet packages for the current version are pushed
* TINKERPOP-2077 VertexProgram.Builder should have a default create() method with no Graph
* TINKERPOP-2078 Hide use of EmptyGraph or RemoteGraph behind a more unified method for TraversalSource construction
* TINKERPOP-2084 For remote requests in console display the remote stack trace
* TINKERPOP-2092 Deprecate default GraphSON serializer fields
* TINKERPOP-2097 Create a DriverRemoteConnection with an initialized Client
* TINKERPOP-2102 Deprecate static fields on TraversalSource related to remoting
* TINKERPOP-2106 When gremlin executes timeout, throw TimeoutException instead of TraversalInterruptedException/InterruptedIOException
* TINKERPOP-2110 Allow Connection on Different Path (from /gremlin)
* TINKERPOP-2114 Document common Gremlin anti-patterns
* TINKERPOP-2118 Bump to Groovy 2.4.16
* TINKERPOP-2121 Bump Jackson Databind 2.9.8

[[release-3-3-4]]
=== TinkerPop 3.3.4 (Release Date: October 15, 2018)

This release also includes changes from <<release-3-2-10, 3.2.10>>.

* Added synchronized `Map` to Gryo 3.0 registrations.
* Removed `timedInterrupt` from documentation as a way to timeout.
* Deprecated `Order` for `incr` and `decr` in favor of `asc` and `desc`.
* Fixed bug in `math()` for OLAP where `ComputerVerificationStrategy` was incorrectly detecting path label access and preventing execution.

==== Bugs

* TINKERPOP-1898 Issue with bindings in strategies and lambdas
* TINKERPOP-1933 gremlin-python maximum recursion depth exceeded on large responses
* TINKERPOP-1958 TinkerGraphCountStrategy can return wrong counts
* TINKERPOP-1961 Duplicate copies of images directory in docs
* TINKERPOP-1962 GroovyTranslator doesn't handle empty maps
* TINKERPOP-1963 Use of reducing step in choose()
* TINKERPOP-1972 inject() tests are throwing exceptions in .NET GLV tests
* TINKERPOP-1978 Check for Websocket connection state when retrieved from Connection Pool missing
* TINKERPOP-1979 Several OLAP issues in MathStep
* TINKERPOP-1988 minor error in documentation
* TINKERPOP-1999 [Java][gremlin-driver] Query to a remote server via the websocket client hangs indefinitely if the server becomes unavailable
* TINKERPOP-2005 Intermittent NullPointerException in response handling
* TINKERPOP-2009 Pick.any and Pick.none should be exposed in Gremlin-JavaScript
* TINKERPOP-2021 Prevent maximum recursion depth failure
* TINKERPOP-2030 KeepAlive task executed for every Connection.write call
* TINKERPOP-2032 Update jython-standalone
* TINKERPOP-2044 Cannot reconnect to Azure cosmos host that becomes available again

==== Improvements

* TINKERPOP-1113 GraphComputer subclasses should support native methods
* TINKERPOP-1365 Log the seed used to initialize Random in tests
* TINKERPOP-1447 Add some JavaScript intelligence to the documentation so that comments and output are not copied in a copy paste
* TINKERPOP-1595 Go through TraversalVertexProgram with a profile and optimize.
* TINKERPOP-1778 Do not promote timedInterrupt option for Gremlin Server script processing
* TINKERPOP-1780 Add authentication tests for gremlin-python
* TINKERPOP-1836 .NET sample project
* TINKERPOP-1841 Include Python GLV tests on TravisCI
* TINKERPOP-1864 Gremlin Python tests for GraphSON 2.0 and 3.0
* TINKERPOP-1897 Provide Docker images of Gremlin Server and Console
* TINKERPOP-1945 Add support for extended GraphSon types to Gremlin.net
* TINKERPOP-1951 gremlin-server.bat doesn't support paths containing spaces
* TINKERPOP-1956 Deprecate Order incr/decr for asc/desc
* TINKERPOP-1959 Provide a way to submit scripts to the server in gremlin-javascript
* TINKERPOP-1968 Refactor elements of Gremlin Server testing
* TINKERPOP-1976 Include Computer tests for GLVs
* TINKERPOP-1977 Gremlin-JavaScript: Support SASL authentication
* TINKERPOP-1985 Update position on bulk loading
* TINKERPOP-1989 Preserve order that plugins are applied in Gremlin Console
* TINKERPOP-1995 DriverRemoteConnection close() method returns undefined
* TINKERPOP-2011 Use NumberHelper on choose()
* TINKERPOP-2012 Target .NET Standard 2.0 for Gremlin.Net
* TINKERPOP-2015 Allow users to configure the WebSocket connections
* TINKERPOP-2016 Upgrade Jackson FasterXML to 2.9.5 or later to fix security vulnerability
* TINKERPOP-2017 Check for Column in by()
* TINKERPOP-2022 Cluster SSL should trust default ca certs by default
* TINKERPOP-2023 Gremlin Server should not create self-signed certs *(breaking)*
* TINKERPOP-2024 Gremlin Server Application archetype should connect via withRemote
* TINKERPOP-2025 Change to SHA-256/512 and drop SHA-1 for releases
* TINKERPOP-2026 Gremlin.Net.Driver should check ClientWebSocket.State before closing
* TINKERPOP-2034 Register synchronizedMap() with Gryo
* TINKERPOP-2035 Gremlin-JavaScript: Pass custom headers to the websocket connection
* TINKERPOP-2040 Improve flexibility of GroovyTranslator to handle custom types
* TINKERPOP-2045 Remove non-indy groovy dependencies
* TINKERPOP-2055 Provide support for special number cases like Infinity in GraphSON
* TINKERPOP-2056 Use NumberHelper in Compare

[[release-3-3-3]]
=== TinkerPop 3.3.3 (Release Date: May 8, 2018)

This release also includes changes from <<release-3-2-9, 3.2.9>>.

* Implemented `TraversalSelectStep` which allows to `select()` runtime-generated keys.
* Coerced `BulkSet` to `g:List` in GraphSON 3.0.
* Deprecated `CredentialsGraph` DSL in favor of `CredentialsTraversalDsl` which uses the recommended method for Gremlin DSL development.
* Allowed `iterate()` to be called after `profile()`.

==== Bugs

* TINKERPOP-1869 Profile step and iterate do not play nicely with each other
* TINKERPOP-1927 Gherkin scenario expects list with duplicates, but receives g:Set
* TINKERPOP-1947 Path history isn't preserved for keys in mutations

==== Improvements

* TINKERPOP-1628 Implement TraversalSelectStep
* TINKERPOP-1755 No docs for ReferenceElements
* TINKERPOP-1903 Credentials DSL should use the Java annotation processor
* TINKERPOP-1912 Remove MD5 checksums
* TINKERPOP-1934 Bump to latest version of httpclient
* TINKERPOP-1936 Performance enhancement to Bytecode deserialization
* TINKERPOP-1943 JavaScript GLV: Support GraphSON3
* TINKERPOP-1944 JavaScript GLV: DriverRemoteConnection is not exported in the root module
* TINKERPOP-1950 Traversal construction performance enhancements
* TINKERPOP-1953 Bump to Groovy 2.4.15

[[release-3-3-2]]
=== TinkerPop 3.3.2 (Release Date: April 2, 2018)

This release also includes changes from <<release-3-2-8, 3.2.8>>.

* Fixed regression issue where the HTTPChannelizer doesn't instantiate the specified AuthenticationHandler.
* Defaulted GLV tests for gremlin-python to run for GraphSON 3.0.
* Fixed a bug with `Tree` serialization in GraphSON 3.0.
* In gremlin-python, the GraphSON 3.0 `g:Set` type is now deserialized to `List`.

==== Bugs

* TINKERPOP-1053 installed plugins are placed in a directory relative to where gremlin.sh is started
* TINKERPOP-1509 Failing test case for tree serialization
* TINKERPOP-1738 Proper functioning of GraphSONReader depends on order of elements in String representation
* TINKERPOP-1758 RemoteStrategy should be before all other DecorationStrategies.
* TINKERPOP-1855 Update Rexster links
* TINKERPOP-1858 HttpChannelizer regression: Does not create specified AuthenticationHandler
* TINKERPOP-1859 Complex instance of P not serializing to bytecode properly
* TINKERPOP-1860 valueMap(True) result in error in gremlin-python
* TINKERPOP-1862 TinkerGraph VertexProgram message passing doesn't work properly when using Direction.BOTH
* TINKERPOP-1867 union() can produce extra traversers
* TINKERPOP-1872 Apply edgeFunction in SparkMessenger
* TINKERPOP-1873 min() and max() work only in the range of Integer values
* TINKERPOP-1874 P does not appear to be serialized consistently in GraphSON
* TINKERPOP-1875 Gremlin-Python only aggregates to list when using GraphSON3
* TINKERPOP-1879 Gremlin Console does not resepect equal sign for flag argument assignments
* TINKERPOP-1880 Gremlin.NET Strong name signature could not be verified. (HRESULT: 0x80131045)
* TINKERPOP-1883 gremlinpython future will never return
* TINKERPOP-1890 getAnonymousTraversalClass() is not being generated for Java DSLs
* TINKERPOP-1891 Serialization of P.not() for gremlin-javascript
* TINKERPOP-1892 GLV test failures for .NET
* TINKERPOP-1894 GraphSONMessageSerializerV2d0 fails to deserialize valid P.not()
* TINKERPOP-1896 gremlin-python lambdas error
* TINKERPOP-1907 Fix failing GLV test for withSack() in .NET
* TINKERPOP-1917 gx:BigDecimal serialization broken in Gremlin.Net on systems with ',' as decimal separator
* TINKERPOP-1918 Scenarios fail because of wrong numerical types
* TINKERPOP-1919 Gherkin runner doesn't work with P.And() and P.Or() in Gremlin.Net
* TINKERPOP-1920 Tests fail because P.Within() arguments are wrapped in an array in Gremlin.Net
* TINKERPOP-1922 Gherkin features fail that contain P.not() in Gremlin.Net

==== Improvements

* TINKERPOP-1357 Centrality Recipes should mention pageRank and OLAP.
* TINKERPOP-1489 Provide a Javascript Gremlin Language Variant
* TINKERPOP-1586 SubgraphStrategy in OLAP
* TINKERPOP-1726 Support WebSockets ping/pong keep-alive in Gremlin server
* TINKERPOP-1842 iterate() missing in terminal steps documentation
* TINKERPOP-1844 Python GLV test should run for GraphSON 3.0 *(breaking)*
* TINKERPOP-1850 Range step has undocumented special values
* TINKERPOP-1854 Support lambdas in Gremlin.Net
* TINKERPOP-1857 GLV test suite consistency and completeness
* TINKERPOP-1863 Delaying the setting of requestId till the RequestMessage instantiation time
* TINKERPOP-1865 Run Gremlin .NET GLV tests with GraphSON 3.0
* TINKERPOP-1866 Support g:T for .NET
* TINKERPOP-1868 Support inject source step in Gremlin.Net
* TINKERPOP-1870 n^2 synchronious operation in OLAP WorkerExecutor.execute() method
* TINKERPOP-1871 Exception handling is slow in element  ReferenceElement creation
* TINKERPOP-1877 Add new graph data for specialized testing scenarios
* TINKERPOP-1884 Bump to Netty 4.0.56.Final
* TINKERPOP-1885 Various Gremlin.Net documentation updates
* TINKERPOP-1901 Enable usage of enums in more steps in Gremlin.Net
* TINKERPOP-1908 Bump to Groovy 2.4.14
* TINKERPOP-1911 Refactor JavaTranslator to cache all reflective calls
* TINKERPOP-1914 Support construct a GremlinServer instance from gremlin executor service

[[release-3-3-1]]
=== TinkerPop 3.3.1 (Release Date: December 17, 2017)

This release also includes changes from <<release-3-2-7, 3.2.7>>.

* Added `NoneStep` and `Traversal.none()` for full filtering integration with `iterate()`.
* Fixed bug in serialization of `Path` for GraphSON 3.0 in `gremlin-python`.
* Added support for GraphSON 3.0 in Gremlin.Net.
* Added `math()`-step which supports scientific calculator capabilities for numbers within a traversal.
* Added missing `GraphTraversalSource.addE()`-method to `GremlinDslProcessor`.
* Changed `to()` and `from()` traversal-based steps to take a wildcard `?` instead of of `E`.
* Added `addV(traversal)` and `addE(traversal)` so that created element labels can be determined dynamically.
* `PageRankVertexProgram` supports `maxIterations` but will break out early if epsilon-based convergence occurs.
* Added support for epsilon-based convergence in `PageRankVertexProgram`.
* Fixed two major bugs in how PageRank was being calculated in `PageRankVertexProgram`.
* Added `Io.requiresVersion(Object)` to allow graph providers a way to check the `Io` type and version being constructed.
* Defaulted `IoCore.gryo()` and `IoCore.graphson()` to both use their 3.0 formats which means that `Graph.io()` will use those by default.
* Bumped Neo4j 3.2.3

==== Bugs

* TINKERPOP-1773 Lop should be created as a "software" and not a "person"
* TINKERPOP-1783 PageRank gives incorrect results for graphs with sinks *(breaking)*
* TINKERPOP-1799 Failure to serialize path() in gremlin-python
* TINKERPOP-1847 tinkergraph-gremlin dependency on gremlin-test, bad scope?

==== Improvements

* TINKERPOP-1632 Create a set of default functions
* TINKERPOP-1692 Bump to Neo4j 3.2.3
* TINKERPOP-1717 Update name and link of DynamoDB storage backend in landing page
* TINKERPOP-1730 Gremlin .NET support for GraphSON 3.0
* TINKERPOP-1767 Method for graph providers to check an IO version and type
* TINKERPOP-1793 addE() should allow dynamic edge labels
* TINKERPOP-1834 Consider iterate() as a first class step

[[release-3-3-0]]
=== TinkerPop 3.3.0 (Release Date: August 21, 2017)

This release also includes changes from <<release-3-2-6, 3.2.6>>.

* Removed previously deprecated `ScriptElementFactory`.
* Added `GraphTraversalSource.addE(String)` in support of `g.addE().from().to()`.
* Added support for `to(Vertex)` and `from(Vertex)` as a shorthand for `to(V(a))` and `from(V(b))`.
* Bumped to support Spark 2.2.0.
* Detected if type checking was required in `GremlinGroovyScriptEngine` and disabled related infrastructure if not.
* Removed previously deprecated `GraphTraversal.selectV3d0()` step.
* Removed previously deprecated `DetachedEdge(Object,String,Map,Pair,Pair)` constructor.
* Removed previously deprecated `Bindings` constructor. It is now a private constructor.
* Removed previously deprecated `TraversalSource.withBindings()`.
* Removed previously deprecated `GraphTraversal.sack(BiFunction,String)`.
* `TraversalMetrics` and `Metrics` Gryo 1.0 formats changed given internal changes to their implementations.
* Made `TraversalMetrics` safe to write to from multiple threads.
* Removed previously deprecated `TraversalSideEffects` methods.
* Removed previously deprecated `finalization.LazyBarrierStrategy` (moved to `optimization.LazyBarrierStrategy`).
* Removed previously deprecated `Constants` in Hadoop.
* Removed previously deprecated `VertexComputing.generateComputer(Graph)`.
* Removed previously deprecated `ConfigurationTraversal`.
* Established the Gryo 3.0 format.
* `GryoVersion` now includes a default `ClassResolver` to supply to the `GryoMapper`.
* `GryoClassResolver` renamed to `GryoClassResolverV1d0` which has an abstract class that for providers to extend in `AbstractGryoClassResolver`.
* Removed previously deprecated `Order` enums of `keyIncr`, `keyDecr`, `valueIncr`, and `valueDecr.`
* Removed previously deprecated `GraphTraversal.mapKeys()` step.
* Removed previously deprecated `GraphTraversal.mapValues()` step.
* Removed previously deprecated `GraphTraversal#addV(Object...)`.
* Removed previously deprecated `GraphTraversal#addE(Direction, String, String, Object...)`.
* Removed previously deprecated `GraphTraversal#addOutE(String, String, Object...)`.
* Removed previously deprecated `GraphTraversal#addInV(String, String, Object...)`.
* Removed previously deprecated `GraphTraversal.groupV3d0()` and respective `GroupSideEffectStepV3d0` and `GroupStepV3d0`.
* Removed previously deprecated `TraversalSource.Builder` class.
* Removed previously deprecated `ConnectiveP`, `AndP`, `OrP` constructors.
* Removed previously deprecated `TraversalScriptFunction` class.
* Removed previously deprecated `TraversalScriptHelper` class.
* Removed previously deprecated `ScriptEngineCache` class.
* Removed previously deprecated `CoreImports` class.
* Removed previously deprecated `GremlinJythonScriptEngine#()` constructor.
* Removed access to previously deprecated `CoreGremlinPlugin#INSTANCE` field.
* `gremlin.sh` and `gremln.bat` no longer support the option to pass a script as an argument for execution mode without using the `-i` option.
* Graphite and Ganglia are no longer packaged with the Gremlin Server distribution.
* `TransactionException` is no longer a class of `AbstractTransaction` and it extends `RuntimeException`.
* Included an ellipse on long property names that are truncated.
* Renamed `RangeByIsCountStrategy` to `CountStrategy`.
* Added more specific typing to various `__` traversal steps. E.g. `<A,Vertex>out()` is `<Vertex,Vertex>out()`.
* Updated Docker build scripts to include Python dependencies (NOTE: users should remove any previously generated TinkerPop Docker images).
* Added "attachment requisite" `VertexProperty.element()` and `Property.element()` data in GraphSON serialization.
* GraphSON 3.0 is now the default serialization format in TinkerGraph and Gremlin Server.
* Changed `ServerGremlinExecutor` to not use generics since there really is no flexibility in the kind of `ScheduledExecutorService` that will be used.
* Removed support for passing a byte array on the `sasl` parameter.
* Removed previously deprecated `GraphSONMapper$Builder#embedTypes` option.
* Removed previously deprecated `:remote config timeout max`.
* Removed previously deprecated `ConnectionPoolSettings.sessionId` and `ConnectionPoolSettings.optionalSessionId()`.
* Removed previously deprecated `reconnectInitialDelay` setting from the Java driver.
* Removed previously deprecated `useMapperFromGraph` option.
* Established the GraphSON 3.0 format with new `g:Map`, `g:List` and `g:Set` types.
* Removed previously deprecated `Io.Builder#registry(IoRegistry)` method.
* Removed previously deprecated `GryoMessageSerializerV1d0(GryoMapper)` constructor.
* Removed previously deprecated `TinkerIoRegistry`.
* Removed previously deprecated `getInstance()` methods on all TinkerPop classes.
* Removed previously deprecated `VertexPropertyFeatures.supportsAddProperty()`.
* Removed previously deprecated TinkerGraph configuration member variables.
* Removed previously deprecated `Transaction.submit(Function)`.
* Removed previously deprecated `OpSelectorHandler.errorMeter` and `AbstractEvalOpProcessor.errorMeter` fields.
* Removed previously deprecated `AbstractEvalOpProcessor.validBindingName` field.
* Removed previously deprecated `SimpleAuthenticator.CONFIG_CREDENTIALS_LOCATION` field.
* Removed previously deprecated `IteratorHandler`, `NioGremlinResponseEncoder` and `WsGremlinResponseEncoder` classes.
* Removed previously deprecated `Session.kill()` and `Session.manualKill()`.
* Removed previously deprecated `Authenticator.newSaslNegotiator()` and its method implementations in classes that were assignable to that interface.
* Removed `gremlin-groovy-test`.
* Removed previously deprecated "G" functions in `gremlin-groovy` (i.e. `GFunction`).
* Removed references to the old `GremlinPlugin` system that was in `gremlin-groovy` - the revised `GremlinPlugin` system in `gremlin-core` is the only one now in use.
* `GremlinGroovyScriptEngine` no longer implements the now removed `DependencyManager`.
* Added `Vertex`, `Edge`, `VertexProperty`, and `Property` serializers to Gremlin-Python and exposed tests that use graph object arguments.
* `Bytecode.getSourceInstructions()` and `Bytecode.getStepInstructions()` now returns `List<Instruction>` instead of `Iterable<Instruction>`.
* Added various `TraversalStrategy` registrations with `GryoMapper`.
* Fixed a naming mistake in Gremlin-Python: `IdentityRemoveStrategy` is now called `IdentityRemovalStrategy`.
* Added `TranslationStrategy` test infrastructure that verifies `Bytecode` generated from a translation is equal to the original `Bytecode`.
* Moved `NumberHelper` into the `org.apache.tinkerpop.gremlin.util` package.
* Added `Pop.mixed` instead of using `null` to represent such semantics.
* `select()`-step now defaults to using `Pop.last` instead of `Pop.mixed`.
* Added `gremlin-io-test` module to validate IO formats.
* `RequestMessage` and `ResponseMessage` are now registered with `GryoMapper` as part of the TinkerPop range of type identifiers.
* Removed previously deprecated `Console` constructor that took a `String` as an argument from `gremlin-console`.
* Removed previously deprecated `ConcurrentBindings` from `gremlin-groovy`.
* Removed previously deprecated `ScriptExecutor` from `gremlin-groovy`.
* Removed previously deprecated `SandboxExtension` from `gremlin-groovy`.
* Removed previously deprecated `GremlinGroovyScriptEngine` constructor that took `ImportCustomizerProvider` as an argument from `gremlin-groovy`.
* Removed previously deprecated `GremlinGroovyScriptEngine#plugins()` from `gremlin-groovy`.
* Added `OptionalStep` for use with `optional()` to better handle issues associated with branch side-effects.
* `UnfoldStep` now supports unfolding of arrays.
* Removed all performance tests that were not part of `gremlin-benchmark`.
* Removed dependency on `junit-benchmarks` and it's related reference to `h2`.
* Moved the source for the "home page" into the repository under `/site` so that it easier to accept contributions.
* Added `UnshadedKryoShimService` as the new default serializer model for `SparkGraphComputer`.
* `GryoRegistrator` is more efficient than the previous `GryoSerializer` model in `SparkGraphComputer`.
* Added support for `IoRegistry` custom serialization in Spark/Giraph and provided a general `hadoop-gremlin` test suite.
* Replaced term `REST` with `HTTP` to remove any confusion as to the design of the API.
* Moved `gremlin-benchmark` under `gremlin-tools` module.
* Added `gremlin-tools` and its submodule `gremlin-coverage`.
* Removed `tryRandomCommit()` from `AbstractGremlinTest`.
* Changed `gremlin-benchmark` system property for the report location to `benchmarkReportDir` for consistency.
* Added SysV and systemd init scripts.
* `GraphTraversal.valueMap(includeTokens,propertyKeys...)` now returns a `Map<Object,E>` since keys could be `T.id` or `T.label`.
* Added `skip(long)` and `skip((Scope,long)` which call the `range(low,high)` equivalents with -1 as the high.
* Added Kerberos authentication to `gremlin-server` for websockets and nio transport.
* Added audit logging of authenticated users and gremlin queries to `gremlin-server`.

==== Bugs

* TINKERPOP-1211 UnfoldStep should unfold arrays. *(breaking)*
* TINKERPOP-1426 GryoSerializer should implement Java serialization interface
* TINKERPOP-1465 Remove deprecated newSaslNegotiator *(breaking)*
* TINKERPOP-1483 PropertyMapStep returns Map<String,E> but puts non String keys in it!
* TINKERPOP-1520 Difference between 'has' step generated graphson2.0 in java and python glv implementation
* TINKERPOP-1533 Storage and IoRegistry
* TINKERPOP-1597 PathRetractionStrategy messing up certain traversals
* TINKERPOP-1635 gremlin-python: Duplicate serialization of element property in PropertySerializer
* TINKERPOP-1658 Graphson2 map keys are serialised as strings
* TINKERPOP-1716 Traversal strategies are not applied with remote in Gremlin Console

==== Improvements

* TINKERPOP-832 Remove deprecated addV/E/InE/OutE methods *(breaking)*
* TINKERPOP-833 Remove deprecated GremlinGroovyScriptEngine constructor and plugins() *(breaking)*
* TINKERPOP-834 Remove deprecated sack() method *(breaking)*
* TINKERPOP-880 Remove deprecated GroupStepV3d0 and GroupSideEffectStepV3d0 *(breaking)*
* TINKERPOP-929 Remove Deprecated TinkerGraph public static methods. *(breaking)*
* TINKERPOP-980 Add a service script or daemon mode in the distribution *(breaking)*
* TINKERPOP-999 ServerGremlinExecutor construction need not use generics for ExecutorService *(breaking)*
* TINKERPOP-1004 Make Transaction.commit() failures consistent across implementations. *(breaking)*
* TINKERPOP-1010 Remove deprecated credentialsDbLocation for SimpleAuthenticator *(breaking)*
* TINKERPOP-1024 Remove deprecated tryRandomCommit() *(breaking)*
* TINKERPOP-1028 Remove deprecated ConnectionPoolSettings session settings *(breaking)*
* TINKERPOP-1040 Remove deprecated SandboxExtension *(breaking)*
* TINKERPOP-1046 Remove deprecated Gremlin Server handler implementations *(breaking)*
* TINKERPOP-1049 Remove deprecated error meter member variables in Gremlin Server handlers *(breaking)*
* TINKERPOP-1094 Remove deprecated VertexPropertyFeatures.FEATURE_ADD_PROPERTY *(breaking)*
* TINKERPOP-1116 Some anonymous traversal steps can be hard typed. *(breaking)*
* TINKERPOP-1130 Each release should store Kryo/GraphSON/GraphML versions to ensure future compatibility *(breaking)*
* TINKERPOP-1142 Remove deprecated valueIncr, valueDecr, keyIncr, keyDecr. *(breaking)*
* TINKERPOP-1169 Remove deprecated TraversalScriptFunction and TraversalScriptHelper *(breaking)*
* TINKERPOP-1170 Remove deprecated ConfigurationTraversal. *(breaking)*
* TINKERPOP-1171 Remove deprecated TraversalSource.Builder *(breaking)*
* TINKERPOP-1235 Remove deprecated ProcessPerformanceSuite and TraversalPerformanceTest *(breaking)*
* TINKERPOP-1275 Remove deprecated max setting for :remote *(breaking)*
* TINKERPOP-1283 Remove deprecated ScriptExecutor *(breaking)*
* TINKERPOP-1289 Remove deprecated ConnectiveP, AndP, and OrP constructors. *(breaking)*
* TINKERPOP-1291 Remove deprecated mapValues and mapKeys methods *(breaking)*
* TINKERPOP-1313 Rename RangeByIsCountStrategy *(breaking)*
* TINKERPOP-1316 Remove deprecated constructor from GryoMessageSerializers *(breaking)*
* TINKERPOP-1327 Bring GryoRegistrator to the forefront and deprecate GryoSerializer *(breaking)*
* TINKERPOP-1363 Cleanup Docker build script for next major release *(breaking)*
* TINKERPOP-1369 Replace REST API with HTTP API
* TINKERPOP-1389 Support Spark 2.0.0
* TINKERPOP-1399 NumberHelper needs to go into util and have a private constructor *(breaking)*
* TINKERPOP-1404 Path/label optimization
* TINKERPOP-1408 Remove Deprecated Io.Builder.registry() *(breaking)*
* TINKERPOP-1414 Change default GraphSON version to 3.0 *(breaking)*
* TINKERPOP-1420 Remove deprecated ConcurrentBindings in gremlin-groovy *(breaking)*
* TINKERPOP-1421 Remove deprecated ControlOps *(breaking)*
* TINKERPOP-1427 GraphSON 3.0 needs collection types and consistent number typing.
* TINKERPOP-1443 Use an API checker during build
* TINKERPOP-1445 Large nested VertexProperties and Properties do not get printed well
* TINKERPOP-1454 Create Serializers for Graph objects in Gremlin-Python
* TINKERPOP-1481 Remove deprecated reconnectInitialDelay in Java driver *(breaking)*
* TINKERPOP-1485 Move source for TinkerPop site to source code repo
* TINKERPOP-1506 Optional/Coalesce should not allow sideEffect traversals.
* TINKERPOP-1514 Restructure for gremlin-tools module *(breaking)*
* TINKERPOP-1524 Bytecode.getXXXInstructions should return a List, not Iterable.
* TINKERPOP-1526 Remove deprecated Session kill() overloads *(breaking)*
* TINKERPOP-1536 Include GLVs in Docker build
* TINKERPOP-1541 Select should default to Pop.last semantics *(breaking)*
* TINKERPOP-1549 Implement skip()
* TINKERPOP-1550 Make Graphite and Ganglia optional dependencies
* TINKERPOP-1563 Remove deprecated getInstance() methods *(breaking)*
* TINKERPOP-1565 Setup GraphSON 3.0
* TINKERPOP-1566 Kerberos authentication for gremlin-server
* TINKERPOP-1574 Get rid of untyped GraphSON in 3.0
* TINKERPOP-1603 Remove support for SASL byte array in protocol *(breaking)*
* TINKERPOP-1612 Remove gremlin-groovy-test module *(breaking)*
* TINKERPOP-1621 Remove deprecated GremlnPlugin and related infrastructure *(breaking)*
* TINKERPOP-1622 Remove deprecated G functions in gremlin-groovy *(breaking)*
* TINKERPOP-1651 Remove deprecated gremlin.sh init syntax *(breaking)*
* TINKERPOP-1686 Make TraversalMetrics thread safe *(breaking)*
* TINKERPOP-1698 Gryo 3.0
* TINKERPOP-1699 Remove deprecated userMapperFromGraph *(breaking)*
* TINKERPOP-1700 Remove deprecated embedTypes option
* TINKERPOP-1706 Remove deprecated ScriptEngineCache and related dead code *(breaking)*
* TINKERPOP-1715 Bump to Spark 2.2
* TINKERPOP-1719 Remove deprecated Traversal related code *(breaking)*
* TINKERPOP-1720 Remove deprecated Hadoop code *(breaking)*
* TINKERPOP-1721 Remove deprecated Bindings related code *(breaking)*
* TINKERPOP-1724 Remove deprecated ScriptElementFactory
* TINKERPOP-1729 Remove deprecated select steps.
* TINKERPOP-1740 Add vertex parameter overload to to() and from()
* TINKERPOP-1747 Streamline inheritance for gremlin-python GraphSON serializer classes

== TinkerPop 3.2.0 (Nine Inch Gremlins)

image::https://raw.githubusercontent.com/apache/tinkerpop/master/docs/static/images/nine-inch-gremlins.png[width=185]

[[release-3-2-11]]
=== TinkerPop 3.2.11 (Release Date: January 2, 2019)

* Bumped to Jackson Databind 2.9.8

==== Improvements

* TINKERPOP-2074 Ensure that only NuGet packages for the current version are pushed
* TINKERPOP-2121 Bump Jackson Databind 2.9.8

[[release-3-2-10]]
=== TinkerPop 3.2.10 (Release Date: October 15, 2018)

* Removed conflicting non-indy groovy core dependency
* Bumped jython-standalone 2.7.1
* Added a delegate to the Gremlin.Net driver that can be used to configure the WebSocket connection.
* SSL security enhancements
* Added Gremlin version to Gremlin Server startup logging output.
* Fixed problem with Gremlin Server sometimes returning an additional message after a failure.
* Allowed spaces in classpath for `gremlin-server.bat`.
* Fixed bug in traversals that used Python lambdas with strategies in `gremlin-python`.
* Modified Maven archetype for Gremlin Server to use remote traversals rather than scripts.
* Added an system error code for failed plugin installs for Gremlin Server `-i` option.
* Fixed bug in keep-alive requests from over-queuing cancelled jobs.
* Match numbers in `choose()` options using `NumberHelper` (match values, ignore data type).
* Added support for GraphSON serialization of `Date` in Javascript.
* Added synchronized `Map` to Gryo 1.0 registrations.
* Added `Triple` to Gryo 1.0 registrations.
* Added support for `Double.NaN`, `Double.POSITIVE_INFINITY` and `Double.NEGATIVE_INFINITY`.
* Improved escaping of special characters in strings passed to the `GroovyTranslator`.
* Added `Cluster` configuration option to set a custom validation script to use to test server connectivity in the Java driver.
* Improved ability of `GroovyTranslator` to handle more types supported by GraphSON.
* Improved ability of `GroovyTranslator` to handle custom types.
* Added better internal processing of `Column` in `by(Function)`.
* Added `hasNext()` support on `Traversal` for `gremlin-python`.
* Added support for additional extended types in Gremlin.Net with `decimal`, `TimeSpan`, `BigInteger`, `byte`, `byte[]`, `char` and `short`.
* Fixed bug in Java driver where an disorderly shutdown of the server would cause the client to hang.
* Added a dotnet template project that should make it easier to get started with Gremlin.Net.
* Removed `ThreadInterruptCustomizerProvider` from documentation as a way to timeout.
* Changed behavior of `withRemote()` if called multiple times so as to simply throw an exception and not perform the side-effect of auto-closing.
* Added Docker images for Gremlin Console and Gremlin Server.
* Fixed bug in `branch()` where reducing steps as options would produce incorrect results.
* Removed recursive handling of streaming results from Gremlin-Python driver to avoid max recursion depth errors.
* Improved performance of `TraversalVertexProgram` and related infrastructure.
* Checked web socket state before closing connection in the .NET driver.
* Deprecated `BulkLoaderVertexProgram` and related infrastructure.
* Deprecated `BulkDumperVertexProgram` with the more aptly named `CloneVertexProgram`.
* Added `createGratefulDead()` to `TinkerFactory` to help make it easier to try to instantiate that toy graph.
* Added identifiers to edges in the Kitchen Sink toy graph.
* Ordered the loading of plugins in the Gremlin Console by their position in the configuration file.
* Refactored the Gremlin Server integration testing framework and streamlined that infrastructure.
* Logged the seed used in initializing `Random` for tests.
* Fixed bug in `GroovyTranslator` that didn't properly handle empty `Map` objects.
* Added concrete configuration methods to `SparkGraphComputer` to make a more clear API for configuring it.
* Fixed a bug in `TinkerGraphCountStrategy`, which didn't consider that certain map steps may not emit an element.
* Fixed a bug in JavaScript GLV where DriverRemoteConnection close() method didn't returned a Promise instance.
* Bumped to Jackson 2.9.6.
* Sasl Plain Text Authentication added to Gremlin Javascript.
* Ability to send scripts to server added to Gremlin Javascript.
* Translator class added to Gremlin Javascript to translate bytecode to script clientside.

==== Bugs

* TINKERPOP-1898 Issue with bindings in strategies and lambdas
* TINKERPOP-1933 gremlin-python maximum recursion depth exceeded on large responses
* TINKERPOP-1958 TinkerGraphCountStrategy can return wrong counts
* TINKERPOP-1961 Duplicate copies of images directory in docs
* TINKERPOP-1962 GroovyTranslator doesn't handle empty maps
* TINKERPOP-1963 Use of reducing step in choose()
* TINKERPOP-1972 inject() tests are throwing exceptions in .NET GLV tests
* TINKERPOP-1978 Check for Websocket connection state when retrieved from Connection Pool missing
* TINKERPOP-1988 minor error in documentation
* TINKERPOP-1999 [Java][gremlin-driver] Query to a remote server via the websocket client hangs indefinitely if the server becomes unavailable
* TINKERPOP-2005 Intermittent NullPointerException in response handling
* TINKERPOP-2009 Pick.any and Pick.none should be exposed in Gremlin-JavaScript
* TINKERPOP-2030 KeepAlive task executed for every Connection.write call
* TINKERPOP-2032 Update jython-standalone
* TINKERPOP-2044 Cannot reconnect to Azure cosmos host that becomes available again

==== Improvements

* TINKERPOP-1113 GraphComputer subclasses should support native methods
* TINKERPOP-1365 Log the seed used to initialize Random in tests
* TINKERPOP-1595 Go through TraversalVertexProgram with a profile and optimize.
* TINKERPOP-1778 Do not promote timedInterrupt option for Gremlin Server script processing
* TINKERPOP-1780 Add authentication tests for gremlin-python
* TINKERPOP-1836 .NET sample project
* TINKERPOP-1841 Include Python GLV tests on TravisCI
* TINKERPOP-1897 Provide Docker images of Gremlin Server and Console
* TINKERPOP-1945 Add support for extended GraphSon types to Gremlin.net
* TINKERPOP-1951 gremlin-server.bat doesn't support paths containing spaces
* TINKERPOP-1959 Provide a way to submit scripts to the server in gremlin-javascript
* TINKERPOP-1968 Refactor elements of Gremlin Server testing
* TINKERPOP-1976 Include Computer tests for GLVs
* TINKERPOP-1977 Gremlin-JavaScript: Support SASL authentication
* TINKERPOP-1985 Update position on bulk loading
* TINKERPOP-1989 Preserve order that plugins are applied in Gremlin Console
* TINKERPOP-1995 DriverRemoteConnection close() method returns undefined
* TINKERPOP-2011 Use NumberHelper on choose()
* TINKERPOP-2012 Target .NET Standard 2.0 for Gremlin.Net
* TINKERPOP-2015 Allow users to configure the WebSocket connections
* TINKERPOP-2016 Upgrade Jackson FasterXML to 2.9.5 or later to fix security vulnerability
* TINKERPOP-2017 Check for Column in by()
* TINKERPOP-2022 Cluster SSL should trust default ca certs by default
* TINKERPOP-2023 Gremlin Server should not create self-signed certs *(breaking)*
* TINKERPOP-2024 Gremlin Server Application archetype should connect via withRemote
* TINKERPOP-2025 Change to SHA-256/512 and drop SHA-1 for releases
* TINKERPOP-2026 Gremlin.Net.Driver should check ClientWebSocket.State before closing
* TINKERPOP-2034 Register synchronizedMap() with Gryo
* TINKERPOP-2035 Gremlin-JavaScript: Pass custom headers to the websocket connection
* TINKERPOP-2040 Improve flexibility of GroovyTranslator to handle custom types
* TINKERPOP-2045 Remove non-indy groovy dependencies
* TINKERPOP-2055 Provide support for special number cases like Infinity in GraphSON
* TINKERPOP-2056 Use NumberHelper in Compare

[[release-3-2-9]]
=== TinkerPop 3.2.9 (Release Date: May 8, 2018)

* Fixed bug where path history was not being preserved for keys in mutations.
* Bumped to httpclient 4.5.5.
* Bumped to Groovy 2.4.15 - fixes bug with `Lambda` construction.
* Improved performance of GraphSON deserialization of `Bytecode`.
* Improved performance of traversal construction.

====  Bugs

* TINKERPOP-1947 Path history isn't preserved for keys in mutations

==== Improvements

* TINKERPOP-1755 No docs for ReferenceElements
* TINKERPOP-1912 Remove MD5 checksums
* TINKERPOP-1934 Bump to latest version of httpclient
* TINKERPOP-1936 Performance enhancement to Bytecode deserialization
* TINKERPOP-1944 JavaScript GLV: DriverRemoteConnection is not exported in the root module
* TINKERPOP-1950 Traversal construction performance enhancements
* TINKERPOP-1953 Bump to Groovy 2.4.15

[[release-3-2-8]]
=== TinkerPop 3.2.8 (Release Date: April 2, 2018)

* Added a `Lambda` class to Gremlin.Net that makes it possible to use Groovy and Python lambdas with Gremlin.Net.
* Enums are now represented as classes in Gremlin.Net which allows to use them as arguments in more steps.
* Bumped to Groovy 2.4.14.
* Added `checkAdjacentVertices` option to `SubgraphStrategy`.
* Modified `GremlinDslProcessor` so that it generated the `getAnonymousTraversalClass()` method to return the DSL version of `__`.
* Added the "Kitchen Sink" test data set.
* Fixed deserialization of `P.not()` for GraphSON.
* Bumped to Jackson 2.9.4.
* Improved performance of `JavaTranslator` by caching reflected methods required for traversal construction.
* Ensure that `RemoteStrategy` is applied before all other `DecorationStrategy` instances.
* Added `idleConnectionTimeout` and `keepAliveInterval` to Gremlin Server that enables a "ping" and auto-close for seemingly dead clients.
* Fixed a bug where lambdas in `gremlin-python` would trigger a failure if steps using python-only symbols were present (such as `as_()`).
* Fixed a bug in `NumberHelper` that led to wrong min/max results if numbers exceeded the Integer limits.
* Delayed setting of the request identifier until `RequestMessage` construction by the builder.
* `ReferenceElement` avoids `UnsupportedOperationException` handling in construction thus improving performance.
* Improved error messaging for failed serialization and deserialization of request/response messages.
* Fixed handling of `Direction.BOTH` in `Messenger` implementations to pass the message to the opposite side of the `StarGraph`.
* Removed hardcoded expectation in metrics serialization test suite as different providers may have different outputs.
* Added `IndexedTraverserSet` which indexes on the value of a `Traverser` thus improving performance when used.
* Utilized `IndexedTraverserSet` in `TraversalVertexProgram` to avoid extra iteration when doing `Vertex` lookups.
* Bumped to Netty 4.0.56.Final.
* Fixed .NET GraphSON serialization of `P.Within()` and `P.without()` when passing a `Collection` as an argument.
* Fixed a bug in Gremlin Console which prevented handling of `gremlin.sh` flags that had an "=" between the flag and its arguments.
* Fixed bug where `SparkMessenger` was not applying the `edgeFunction` from `MessageScope`.
* Fixed a bug in `ComputerAwareStep` that didn't handle `reset()` properly and thus occasionally produced some extra traversers.
* Removed `TraversalPredicate` class in Gremlin.Net. It is now included in the `P` class instead.

==== Bugs

* TINKERPOP-1053 installed plugins are placed in a directory relative to where gremlin.sh is started
* TINKERPOP-1509 Failing test case for tree serialization
* TINKERPOP-1738 Proper functioning of GraphSONReader depends on order of elements in String representation
* TINKERPOP-1758 RemoteStrategy should be before all other DecorationStrategies.
* TINKERPOP-1855 Update Rexster links
* TINKERPOP-1859 Complex instance of P not serializing to bytecode properly
* TINKERPOP-1860 valueMap(True) result in error in gremlin-python
* TINKERPOP-1862 TinkerGraph VertexProgram message passing doesn't work properly when using Direction.BOTH
* TINKERPOP-1867 union() can produce extra traversers
* TINKERPOP-1872 Apply edgeFunction in SparkMessenger
* TINKERPOP-1873 min() and max() work only in the range of Integer values
* TINKERPOP-1874 P does not appear to be serialized consistently in GraphSON
* TINKERPOP-1879 Gremlin Console does not resepect equal sign for flag argument assignments
* TINKERPOP-1880 Gremlin.NET Strong name signature could not be verified. (HRESULT: 0x80131045)
* TINKERPOP-1883 gremlinpython future will never return
* TINKERPOP-1890 getAnonymousTraversalClass() is not being generated for Java DSLs
* TINKERPOP-1891 Serialization of P.not() for gremlin-javascript
* TINKERPOP-1892 GLV test failures for .NET
* TINKERPOP-1894 GraphSONMessageSerializerV2d0 fails to deserialize valid P.not()
* TINKERPOP-1896 gremlin-python lambdas error
* TINKERPOP-1907 Fix failing GLV test for withSack() in .NET
* TINKERPOP-1917 gx:BigDecimal serialization broken in Gremlin.Net on systems with ',' as decimal separator
* TINKERPOP-1918 Scenarios fail because of wrong numerical types
* TINKERPOP-1919 Gherkin runner doesn't work with P.And() and P.Or() in Gremlin.Net
* TINKERPOP-1920 Tests fail because P.Within() arguments are wrapped in an array in Gremlin.Net
* TINKERPOP-1922 Gherkin features fail that contain P.not() in Gremlin.Net

==== Improvements

* TINKERPOP-1357 Centrality Recipes should mention pageRank and OLAP.
* TINKERPOP-1489 Provide a Javascript Gremlin Language Variant
* TINKERPOP-1586 SubgraphStrategy in OLAP
* TINKERPOP-1726 Support WebSockets ping/pong keep-alive in Gremlin server
* TINKERPOP-1842 iterate() missing in terminal steps documentation
* TINKERPOP-1850 Range step has undocumented special values
* TINKERPOP-1854 Support lambdas in Gremlin.Net
* TINKERPOP-1857 GLV test suite consistency and completeness
* TINKERPOP-1863 Delaying the setting of requestId till the RequestMessage instantiation time
* TINKERPOP-1868 Support inject source step in Gremlin.Net
* TINKERPOP-1870 n^2 synchronious operation in OLAP WorkerExecutor.execute() method
* TINKERPOP-1877 Add new graph data for specialized testing scenarios
* TINKERPOP-1884 Bump to Netty 4.0.56.Final
* TINKERPOP-1885 Various Gremlin.Net documentation updates
* TINKERPOP-1901 Enable usage of enums in more steps in Gremlin.Net
* TINKERPOP-1908 Bump to Groovy 2.4.14
* TINKERPOP-1911 Refactor JavaTranslator to cache all reflective calls

[[release-3-2-7]]
=== TinkerPop 3.2.7 (Release Date: December 17, 2017)

* Added core GraphSON classes for Gremlin-Python: `UUID`, `Date`, and `Timestamp`.
* Documented the recommended method for constructing DSLs with Gremlin.Net.
* Provided a method to configure detachment options with `EventStrategy`.
* Fixed a race condition in `TinkerIndex`.
* Fixed bug in handling of the long forms of `-e` and `-i` (`--execute` and `--interactive` respectively) for Gremlin Console.
* Fixed bug in `LambdaRestrictionStrategy` where traversals using `Lambda` scripts weren't causing the strategy to trigger.
* Improved error messaging for bytecode deserialization errors in Gremlin Server.
* Fixed an `ArrayOutOfBoundsException` in `hasId()` for the rare situation when the provided collection is empty.
* Bumped to Netty 4.0.53
* `TraversalVertexProgram` `profile()` now accounts for worker iteration in `GraphComputer` OLAP.
* Returned the `Builder` instance from the `DetachedEdge.Builder` methods of `setOutE` and `setOutV`.
* Added test framework for GLVs.
* Fixed bug in `TraversalHelper.replaceStep()` where the step being replaced needed to be removed prior to the new one being added.
* Added alias support in the .NET `DriverRemoteConnection`.
* Added a test for self-edges and fixed `Neo4jVertex` to provided repeated self-edges on `BOTH`.
* Better respected permissions on the `plugins.txt` file and prevented writing if marked as read-only.
* Added getters for the lambdas held by `LambdaCollectingBarrierStep`, `LambdaFlatMapStep` and `LambdaSideEffectStep`.
* Fixed an old hack in `GroovyTranslator` and `PythonTranslator` where `Elements` were being mapped to their id only.
* Fixed an "attachement"-bug in `InjectStep` with a solution generalized to `StartStep`.
* Truncate the script in error logs and error return messages for "Method code too large" errors in Gremlin Server.
* Fixed a bug in `LambdaRestrictionStrategy` where it was too eager to consider a step as being a lambda step.
* `ReferenceVertex` was missing its `label()` string. `ReferenceElement` now supports all label handling.
* Fixed a bug where bytecode containing lambdas would randomly select a traversal source from bindings.
* Deprecated `GremlinScriptEngine.eval()` methods and replaced them with new overloads that include the specific `TraversalSource` to bind to.
* Added `GraphHelper.cloneElements(Graph original, Graph clone)` to the `gremlin-test` module to quickly clone a graph.
* Added `GremlinDsl.AnonymousMethod` annotation to help provide explicit types for anonymous methods when the types are not easily inferred.
* Bumped to GMavenPlus 1.6.
* Added better error message for illegal use of `repeat()`-step.
* Fixed a bug in `RangeByIsCountStrategy` that led to unexpected behaviors when predicates were used with floating point numbers.
* Bumped to Jackson 2.8.10.
* Deprecated `MutationListener.vertexPropertyChanged()` method that did not use `VertexProperty` and added a new method that does.
* Added an `EmbeddedRemoteConnection` so that it's possible to mimic a remote connection within the same JVM.
* Supported interruption for remote traversals.
* Allow the `:remote` command to accept a `Cluster` object defined in the console itself.
* The Console's `plugin.txt` file is only updated if there were manually uninstalled plugins.
* Fixed a bug in `MatchStep` where mid-traversal `where()` variables were not being considered in start-scope.
* Generalized `MatchStep` to locally compute all clauses with barriers (not just reducing barriers).
* Ensured that plugins were applied in the order they were configured.
* Fixed a bug in `Neo4jGremlinPlugin` that prevented it from loading properly in the `GremlinPythonScriptEngine`.
* Fixed a bug in `ComputerVerificationStrategy` where child traversals were being analyzed prior to compilation.
* Fixed a bug that prevented Gremlin from ordering lists and streams made of mixed number types.
* Fixed a bug where `keepLabels` were being corrupted because a defensive copy was not being made when they were being set by `PathRetractionStrategy`.
* Cancel script evaluation timeout in `GremlinExecutor` when script evaluation finished.
* Added a recipe for OLAP traversals with Spark on YARN.
* Added `spark-yarn` dependencies to the manifest of `spark-gremlin`.

==== Bugs

* TINKERPOP-1650 PathRetractionStrategy makes Match steps unsolvable
* TINKERPOP-1731 Docker build does not appear to work for gremlin-dotnet
* TINKERPOP-1745 Gremlin .NET: Use DateTimeOffset instead of DateTime to represent g:Date
* TINKERPOP-1753 OrderStep not able to order by non-integer numbers
* TINKERPOP-1760 OLAP compilation failing around ConnectiveStrategy
* TINKERPOP-1761 GremlinExecutor: Timeout future not cancelled on successful script evaluation
* TINKERPOP-1762 Make MatchStep analyze mid-clause variables for executing ordering purposes.
* TINKERPOP-1764 Generalize MatchStep to localize all barriers, not just reducing barriers.
* TINKERPOP-1766 Gremlin.Net: Closed connections should not be re-used
* TINKERPOP-1782 RangeByIsCountStrategy doesn't handle floating point numbers properly
* TINKERPOP-1789 Reference elements should be represented by id and label *(breaking)*
* TINKERPOP-1790 GraphSON 3.0 doc updates
* TINKERPOP-1791 GremlinDsl custom step with generic end type produces invalid code in __.java
* TINKERPOP-1792 Random TraversalSource Selection in GremlinScriptEngine
* TINKERPOP-1795 Getting Lambda comparator message for .profile() step
* TINKERPOP-1796 Driver connection pool SSL properties missing
* TINKERPOP-1797 LambdaRestrictionStrategy and LambdaMapStep in `by()`-modulation.
* TINKERPOP-1798 MutationListener.vertexPropertyChanged oldValue should be a VertexProperty
* TINKERPOP-1801 OLAP profile() step return incorrect timing
* TINKERPOP-1802 hasId() fails for empty collections
* TINKERPOP-1803 inject() doesn't re-attach with remote traversals
* TINKERPOP-1819 documentation query and description mismatch
* TINKERPOP-1821 Consistent behavior of self-referencing edges
* TINKERPOP-1825 Gremlin .NET: Constant() step has incorrect parameter defined
* TINKERPOP-1830 Race condition in Tinkergraph index creation
* TINKERPOP-1832 TraversalHelper.replaceStep sets previousStep to the wrong step
* TINKERPOP-1846 LambdaRestrictionStrategy not triggering for Lambda scripts
* TINKERPOP-1848 Fix g:Date assertion in python tests
* TINKERPOP-1851 Gremlin long options for -e and -i are not working properly

==== Improvements

* TINKERPOP-1661 Docker-built documentation does not always point locally
* TINKERPOP-1725 DotNet GLV: Make traversal generation deterministic
* TINKERPOP-1734 DSL for Gremlin .NET
* TINKERPOP-1746 Better error message on wrong ordering of emit()/until()/has()
* TINKERPOP-1752 Gremlin.Net: Generate completely type-safe methods
* TINKERPOP-1756 Provide a way to easily mock a RemoteConnection for tests
* TINKERPOP-1759 Improve hashcode and equals for Traverser implementations
* TINKERPOP-1768 Bump to Jackson 2.8.10
* TINKERPOP-1770 Remote traversal timeout
* TINKERPOP-1771 gremlin.bat doesn't support paths containing spaces
* TINKERPOP-1779 Bump to GMavenPlus 1.6
* TINKERPOP-1784 Gremlin Language Test Suite
* TINKERPOP-1785 Gremlin.Net should be strong-name signed
* TINKERPOP-1786 Recipe and missing manifest items for Spark on Yarn
* TINKERPOP-1787 Allow :remote command to accept a user defined Cluster instance
* TINKERPOP-1806 Consistently use Gremlin.Net instead of Gremlin-DotNet
* TINKERPOP-1807 Gremlin-Python doesn't support GraphSON types g:Date, g:Timestamp and g:UUID
* TINKERPOP-1808 Add ability to get the consumer in LambdaSideEffectStep
* TINKERPOP-1811 Improve error reporting for serialization errors between gremlin-python and gremlin-server
* TINKERPOP-1812 ProfileTest assumes that graph implementations will not add their own steps
* TINKERPOP-1813 Subgraph step requires the graph API
* TINKERPOP-1814 Some process tests require the graph API
* TINKERPOP-1820 Include .NET GLV tests on TravisCI
* TINKERPOP-1824 Update netty version to 4.0.52
* TINKERPOP-1827 Gremlin .NET: Test Suite Runner
* TINKERPOP-1829 Improve flexibility of detachment for EventStrategy
* TINKERPOP-1833 DetachedEdge.Builder#setInV and setOutV doesn't return the builder
* TINKERPOP-1835 Bump Netty 4.0.53
* TINKERPOP-1837 Gremlin .NET: Provide type coercion between IDictionary<K, V> instances

[[release-3-2-6]]
=== TinkerPop 3.2.6 (Release Date: August 21, 2017)

This release also includes changes from <<release-3-1-8, 3.1.8>>.

* Bumped to Netty 4.0.50
* Registered `HashMap$TreeNode` to Gryo.
* Fixed a lambda-leak in `SackValueStep` where `BiFunction` must be tested for true lambda status.
* Fixed a bug in `RangeByIsCountStrategy` that broke any `ConnectiveStep` that included a child traversal with an optimizable pattern.
* Allowed access to `InjectStep.injections` for `TraversalStrategy` analysis.
* Exceptions that occur during result iteration in Gremlin Server will now return `SCRIPT_EVALUATION_EXCEPTION` rather than `SERVER_ERROR`.
* `AddEdgeStep` attaches detached vertices prior to edge creation.
* Added graph element GraphSON serializers in Gremlin-Python.
* Initialization scripts for Gremlin Server will not timeout.
* Added Gremlin.Net.
* `ProfileTest` is now less stringent about assertions which will reduce burdens on providers.
* `GremlinExecutor` begins timeout of script evaluation at the time the script was submitted and not from the time it began evaluation.
* Added Gremlin.Net.
* `ReferenceFactory` and `DetachedFactory` now detach elements in collections accordingly.
* Deprecated `GryoLiteMessageSerializerV1d0` in favor of `HaltedTraverserStrategy`.
* Deprecated the `useMapperFromGraph` configuration option for Gremlin Server serializers.
* `JavaTranslator` is now smart about handling `BulkSet` and `Tree`.
* Added annotations to the traversal metrics pretty print.
* `EdgeOtherVertexStep` is no longer final and can be extended by providers.
* `EdgeVertexStep` is no longer final and can be extended by providers.
* Deprecated `Transaction.submit(Function)`.
* Fixed `HADOOP_GREMLIN_LIBS` parsing for Windows.
* Improved GraphSON serialization performance around `VertexProperty`.
* Changed some tests in `EventStrategyProcessTest` which were enforcing some unintended semantics around transaction state.
* Added WsAndHttpChannelizer and SaslAndHttpBasicAuthenticationHandler to be allow for servicing Http and Websocket requests to the same server
* Added deep copy of `Bytecode` to `DefaultTraversal.clone()`.

==== Bugs

* TINKERPOP-1385 Refactor Profiling test cases
* TINKERPOP-1679 Detached side-effects aren't attached when remoted
* TINKERPOP-1683 AbstractHadoopGraphComputer on Windows
* TINKERPOP-1691 Some EventStrategyProcessTest assume element state is synced in memory
* TINKERPOP-1704 XXXTranslators are not being respective of BulkSet and Tree.
* TINKERPOP-1727 Bytecode object shallow copied when traversals are cloned
* TINKERPOP-1742 RangeByIsCountStrategy fails for ConnectiveSteps
* TINKERPOP-1743 LambdaRestrictionStrategy does not catch lambdas passed to sack()
* TINKERPOP-1744 Gremlin .NET: Exception from sync execution gets wrapped in AggregateException

==== Improvements

* TINKERPOP-741 Remove Options For Transaction Retry
* TINKERPOP-915 Gremlin Server supports REST and Websockets simultanteously
* TINKERPOP-920 Test case needed for ensuring same cardinality for key.
* TINKERPOP-1552 C# Gremlin Language Variant
* TINKERPOP-1669 EdgeVertexStep should be designed for extension
* TINKERPOP-1676 Improve GraphSON 2.0 Performance  *(breaking)*
* TINKERPOP-1688 Include TraversalMetrics annotation in pretty print
* TINKERPOP-1694 Deprecate useMapperFromGraph
* TINKERPOP-1701 HaltedTraverserStrategy should recurse into collections for detachment.
* TINKERPOP-1703 Make EdgeOtherVertexStep non-final
* TINKERPOP-1708 Add a "Note on Scopes" document
* TINKERPOP-1709 Add a list of all the steps that support by()/from()/to()/as()/option()
* TINKERPOP-1710 Add a note on tree() by-modulation and uniqueness of tree branches.
* TINKERPOP-1714 Gremlin Server scriptEvaluationTimeout should take into account request arrival time
* TINKERPOP-1718 Deprecate GryoLiteMessageSerializerV1d0
* TINKERPOP-1748 Callout comments break code snippets
* TINKERPOP-1749 Bump to Netty 4.0.50

[[release-3-2-5]]
=== TinkerPop 3.2.5 (Release Date: June 12, 2017)

This release also includes changes from <<release-3-1-7, 3.1.7>>.

* Fixed folding of multiple `hasId()` steps into `GraphStep`.
* Added string performance options to `StarGraph`.
* Fixed a bug in `until(predicate)` where it was actually calling `emit(predicate)`.
* Fixed inconsistency in GraphSON serialization of `Path` where properties of graph elements were being included when serialized.
* Improved performance and memory usage of GraphSON when serializing `TinkerGraph` and graph elements.
* Removed use of `stream()` in `DetachedEdge` and `DetachedVertex`.
* Deprecated a constructor in `DetachedEdge` that made use of `Pair` in favor of a new one that just uses the objects that were in the `Pair`.
* Improved error messaging on the `g.addV(Object...)` when passing an invalid arguments.
* Reduced memory usage for TinkerGraph deserialization in GraphSON by streaming vertices and edges.
* Added the `gremlin-archetype-dsl` to demonstrate how to structure a Maven project for a DSL.
* Developed and documented patterns for Domain Specific Language implementations.
* Removed the Groovy dependency from `gremlin-python` and used Groovy Templates and the `gmavenplus-plugin` to generate the python GLV classes.
* Now using Groovy `[...]` map notation in `GroovyTranslator` instead of `new LinkedHashMap(){{ }}`.
* Maintained type information on `Traversal.promise()`.
* Propagated exception to `Future` instead of calling thread in `RemoteConnection`.
* Fixed a bug in `RepeatUnrollStrategy` where `LoopsStep` and `LambdaHolder` should invalidate the strategy's application.
* Deprecated `authentication.className` setting in favor of using `authentication.authenticator`.
* Added `authentication.authenticationHandler` setting.
* Added abstraction to authorization to allow users to plug in their own `AbstractAuthorizationHandler` implementations.
* Fixed a `NullPointerException` bug in `B_LP_O_S_SE_SL_Traverser`.
* `PathRetractionStrategy` now uses the marker-model to reduce recursive lookups of invalidating steps.
* `ProfileStrategy` now uses the marker-model to reduce recursive lookups of `ProfileSideEffectStep`.
* `Mutating` steps now implement `Scoping` interface.
* Fixed a step id compilation bug in `AddVertexStartStep`, `AddVertexStep`, `AddEdgeStep`, and `AddPropertyStep`.
* Added more details to Gremlin Server client side messages - exception hierarchy and stack trace.
* Deprecated "Exception-Class" in the Gremlin Server HTTP protocol in favor of the new "exceptions" field.
* De-registered metrics on Gremlin Server shutdown.
* Added "help" command option on `:remote config` for plugins that support that feature in the Gremlin Console.
* Allowed for multiple scripts and related arguments to be passed to `gremlin.sh` via `-i` and `-e`.
* `LABELED_PATH` requirement is now set if any step in the traversal is labeled.
* Updated `PathRetractionStrategy` to not run if the provided traversal contains a `VertexProgramStep` that has a `LABELED_PATH` requirement.
* Added various metrics to the `GremlinGroovyScriptEngine` around script compilation and exposed them in Gremlin Server.
* Moved the `caffeine` dependency down to `gremlin-groovy` and out of `gremlin-server`.
* Improved script compilation in `GremlinGroovyScriptEngine` to use better caching, log long compile times and prevent failed compilations from recompiling on future requests.
* Synchronized script compilation.
* Logged Script compilation times.
* Prevented failed scripts from recompiling.
* Logged warnings for scripts that take "too long" to compile.
* Improved memory usage of the `GremlinGroovyScriptEngine`.
* Added `cyclicPath().from().to().by()` support to `GraphTraversal`.
* Added `simplePath().from().to().by()` support to `GraphTraversal`.
* Added `path().from().to()` support to `GraphTraversal` so sub-paths can be isolated from the current path.
* Added `FromToModulating` interface for use with `to()`- and `from()`-based step modulators.
* Added `Path.subPath()` which supports isolating a sub-path from `Path` via to/from-labels.
* Fixed `NullPointerException` in `GraphMLReader` that occurred when an `<edge>` didn't have an ID field and the base graph supported ID assignment.
* Added `ScopingStrategy` which will computer and provide all `Scoping` steps with the path labels of the global `Traversal`.
* Split `ComputerVerificationStrategy` into two strategies: `ComputerVerificationStrategy` and `ComputerFinalizationStrategy`.
* Removed `HasTest.g_V_hasId_compilationEquality` from process test suite as it makes too many assumptions about provider compilation.
* Deprecated `CustomizerProvider` infrastructure.
* Deprecated `PluginAcceptor` infrastructure.
* Improved consistency of the application of bindings to `GremlinScriptEngine` implementations in the `BindingsGremlinPlugin`.
* Fixed a bug in OLAP `ComputerAwareStep` where end-step labels were not being appended to the traverser correctly.
* Refactor `SparkContext` handler to support external kill and stop operations.
* Fixed an optimization bug in `LazyBarrierStrategy` around appending barriers to the end of a `Traversal`.
* Fixed an optimization bug in `PathRetractionStrategy` around appending barriers to the end of a `Traversal`.
* `TraverserIterator` in GremlinServer is smart to try and bulk traversers prior to network I/O.
* Improved error handling of compilation failures for very large or highly parameterized script sent to Gremlin Server.
* Fixed a bug in `RangeByIsCountStrategy` that changed the meaning of inner traversals.
* Improved Gremlin-Python Driver implementation by adding a threaded client with basic connection pooling and support for pluggable websocket clients.
* Changed `GraphManager` from a final class implementation to an interface.
* Updated `GraphManager` interface to include methods for opening/instantiating a graph and closing a graph.
* Implemented `DefaultGraphManager` to include previous `GraphManager` functionality and adhere to updated interface.
* Deprecated `GraphManager.getGraphs()` and added `GraphManager.getGraphNames()`.
* Deprecated `GraphManager.getTraversalSources()` and added `GraphManager.getTraversalSourceNames()`.
* Fixed a bug so now users can supply a YAML with an empty `staticVariableTypes` to be used by the `FileSandboxExtension`

==== Bugs

* TINKERPOP-1258 HasTest.g_V_hasId_compilationEquality makes GraphStep assumptions
* TINKERPOP-1528 CountByIsRangeStrategy fails for a particular query
* TINKERPOP-1626 choose() is buggy in OLAP
* TINKERPOP-1638 count() is optimized away in where()
* TINKERPOP-1640 ComputerVerificationStrategy gives false errors
* TINKERPOP-1652 Disable PathRetractionStrategy strategy if VertexProgramStep has LABELLED_PATH requirement
* TINKERPOP-1660 Documentation links should not link to TINKERPOP-xxxx branches
* TINKERPOP-1666 NPE in FileSandboxExtension if staticVariableTypes is empty in supplied YAML file
* TINKERPOP-1668 RepeatUnrollStrategy should not execute if there is a LoopStep used.
* TINKERPOP-1670 End type lost when using promise()
* TINKERPOP-1673 GroovyTranslator produces Gremlin that can't execute on :remote
* TINKERPOP-1675 RemoteStep#processNextStart() throws CompletionException instead of underlying exception
* TINKERPOP-1681 Multiple hasId's are or'd into GraphStep

==== Improvements

* TINKERPOP-761 Some basic mathematical functions / steps
* TINKERPOP-786 Patterns for DSL Development
* TINKERPOP-1044 ResponseMessage should contain server-side exception name.
* TINKERPOP-1095 Create a custom ScriptContext
* TINKERPOP-1266 Make memory available to benchmarks configurable
* TINKERPOP-1303 add help for :remote config for Gephi Plugin
* TINKERPOP-1340 docs do not state at what version an API was introduced (or deprecated)
* TINKERPOP-1387 from and to modulators for path steps
* TINKERPOP-1438 Consider GraphManager as an interface*(breaking)*
* TINKERPOP-1453 Allow Gremlin-Python to handle asynchronous failure
* TINKERPOP-1577 Provide support for Python3 or Python2 in the Docker builds.
* TINKERPOP-1599 implement real gremlin-python driver
* TINKERPOP-1614 Improve documentation for Graph.V() and Graph.E() on main docs page
* TINKERPOP-1618 Remove groovy dependency from gremlin-python
* TINKERPOP-1627 LazyBarrierStrategy should not append an end barrier.
* TINKERPOP-1631 Fix visibility issues with the BindingsGremlinPlugin
* TINKERPOP-1634 Deprecate old methods of GremlinGroovyScriptEngine customization
* TINKERPOP-1642 Improve performance of mutating traversals
* TINKERPOP-1644 Improve script compilation process and include metrics
* TINKERPOP-1653 Allow multiple scripts with arguments to be passed to the Console
* TINKERPOP-1657 Provide abstraction to easily allow different HttpAuth schemes
* TINKERPOP-1663 Validate a maximum for the number of parameters passed to Gremlin Server
* TINKERPOP-1665 Remove unittest from Gremlin-Python tests
* TINKERPOP-1671 Default method for RemoteConnection.submitAsync throws exception from submit on calling thread instead of failing the future
* TINKERPOP-1677 Bump Groovy to 2.4.11
* TINKERPOP-1680 Add string performance options to StarGraph

[[release-3-2-4]]
=== TinkerPop 3.2.4 (Release Date: February 8, 2017)

This release also includes changes from <<release-3-1-6, 3.1.6>>.

* Fixed a bug where `PathProcessor.keepLabels` were not being pushed down into child traversals by `PathRetractionStrategy`.
* Added default `MessagePassingReductionStrategy` for `GraphComputer` that can reduce the number of message passing iterations.
* Fixed a bug associated with user-provided maps and `GroupSideEffectStep`.
* `GroupBiOperator` no longer maintains a detached traversal and thus, no more side-effect related OLAP inconsistencies.
* Added `ProjectedTraverser` which wraps a traverser with a `List<Object>` of projected data.
* Fixed an optimization bug in `CollectingBarrierSteps` where the barrier was being consumed on each `addBarrier()`.
* `OrderGlobalStep` and `SampleGlobalStep` use `ProjectedTraverser` and now can work up to the local star graph in OLAP.
* SASL negotiation supports both a byte array and Base64 encoded bytes as a string for authentication to Gremlin Server.
* Deprecated all test suites in `gremlin-groovy-test` - Graph Providers no longer need to implement these.
* Deprecated `TinkerIoRegistry` replacing it with the more consistently named `TinkerIoRegistryV1d0`.
* Made error messaging more consistent during result iteration timeouts in Gremlin Server.
* Fixed a memory leak in the classloader for the `GremlinGroovyScriptEngine` where classes in the loader were not releasing from memory as a strong reference was always maintained.
* `PathRetractionStrategy` does not add a `NoOpBarrierStep` to the end of local children as its wasted computation in 99% of traversals.
* Fixed a bug in `AddVertexStartStep` where if a side-effect was being used in the parametrization, an NPE occurred.
* Fixed a bug in `LazyBarrierStrategy` where `profile()` was deactivating it accidentally.
* Fixed a bug in `RepeatUnrollStrategy` where stateful `DedupGlobalStep` was cloned and thus, maintained two deduplication sets.
* Added documentation around "terminal steps" in Gremlin: `hasNext()`, `next()`, `toList()`, etc.
* Added specific GraphSON serializers for `RequestMessage` and `ResponseMessage` in GraphSON 2.0.
* Added `CloseableIterator` to allow `Graph` providers who open expensive resources a way to let users release them.
* Fixed minor bug in `gremlin-driver` where closing a session-based `Client` without initializing it could generate an error.
* Relieved synchronization pressure in various areas of `TinkerGraphComputer`.
* Fixed an optimization bug in OLAP-based `DedupGlobalStep` where deduping occurred twice.
* `MemoryComputeKey` now implements `Cloneable` which is useful for `BiOperator` reducers that maintain thread-unsafe state.
* `TinkerGraphComputer` now supports distributed `Memory` with lock-free partition aggregation.
* `TinkerGraph` Gryo and GraphSON deserialization is now configured to use multi-properties.
* Changed behavior of `ElementHelper.areEqual(Property, Property)` to not throw exceptions with `null` arguments.
* Added `GryoVersion` for future flexibility when introducing a new verison of Gryo and moved serializer registrations to it.
* Fixed Gryo serialization of `ConnectiveP` instances.
* Lessened the severity of Gremlin Server logging when it encounters two or more serializers addressing the same mime type.
* Bumped to Netty 4.0.42.final.
* Added `ByteBuffer`, `InetAddress`, `Timestamp` to the list of Gryo supported classes.
* Fixed Gryo serialization of `Class`.
* Fixed GraphSON serialization of enums like `T`, `P`, etc. where values were overriding each other in the GraphSON type registry.
* Fixed a bug in Gremlin-Python around `__.__()` and `__.start()`.
* Fixed a bug around long serialization in Gremlin-Python when using Python3.
* Deprecated `TraversalSource.withBindings()` as it is no longer needed in Gremlin-Java and never was needed for other variants.
* Fixed a bug in Gremlin-Java `Bytecode` where anonymous traversals were not aware of parent bindings.
* Fixed a bug in Gremlin-Java GraphSON deserialization around `P.within()` and `P.without()`.
* Converted Spark process suite tests to "integration" tests.
* Fixed a bug in `InlineFilterStrategy` having to do with folding `HasContainers` into `VertexStep`.
* Deprecated `HasContainer.makeHasContainers()` which was used to dissect `AndP` and shouldn't be used at the TinkerPop-level.
* `GraphTraversal.has()` now will try and fold-left `HasContainer` if end step is a `HasContainerHolder`.
* Created explicit `P`-predicate methods for `GraphTraversal.hasXXX()`.
* Fixed a bug in `FilterRankStrategy` around `where().by()` ordering.
* Added another optimization in `RangeByIsCountStrategy`, that removes `count().is()` altogether if it's not needed.
* Fixed a OLAP `MatchStep.clone()`-bug that occurs when the `match()` is in a local child.
* Added another optimization in `RangeByIsCountStrategy`, that removes `count().is()` altogether if it's not needed.
* Fixed a bug in `RangeByIsCountStrategy` where labeled parents shouldn't have the strategy applied to their children.
* Fixed a bug in `PathRetractionStrategy` where `MatchEndStep` labels were being dropped when they shouldn't be.
* Added `TinkerGraphCountStrategy` which translates `g.V().map*.count()` patterns into direct `Map.size()` calls in `TinkerGraph`.
* Added `Path.head()` and `Path.isEmpty()` with default method implementations.
* Fixed a `NoSuchElementException` bug with `GroupXXXStep` where if the reduced `TraverserSet` is empty, don't add the key/value.
* Fixed a `NullPointerException` bug with profiling `GroupSideEffectStep` in OLTP.
* Improved ability to release resources in `GraphProvider` instances in the test suite.
* Factored `GremlinPlugin` functionality out of gremlin-groovy and into gremlin-core - related classes were deprecated.
* Added a `force` option for killing sessions without waiting for transaction close or timeout of a currently running job or multiple jobs.
* Deprecated `Session.kill()` and `Session.manualKill()`.
* Added `Traversal.promise()` method to allow for asynchronous traversal processing on "remote" traversals.
* Deprecated `RemoteConnection.submit(Bytecode)` in favor of `submitAsync(Bytecode)`.
* Added `choose(predicate,traversal)` and `choose(traversal,traversal)` to effect if/then-semantics (no else). Equivalent to `choose(x,y,identity())`.
* Removed `ImmutablePath.TailPath` as it is no longer required with new recursion model.
* Removed call stack recursion in `ImmutablePath`.
* Gremlin-Python serializes `Bytecode` as an object (instead of a JSON string) when submit over the `RemoteConnection`.
* Fixed the handling of the `DriverRemoteConnection` pass-through configurations to the driver.
* `IncidentToAdjacentStrategy` now uses a hidden label marker model to avoid repeated recursion for invalidating steps.
* `PathProcessorStrategy` can inline certain `where(traversal)`-steps in order to increase the likelihood of star-local children.
* `SparkGraphComputer` no longer starts a worker iteration if the worker's partition is empty.
* Added `ProjectStep.getProjectKeys()` for strategies that rely on such information.
* Added `VertexFeatures.supportsDuplicateMultiProperties()` for graphs that only support unique values in multi-properties.
* Deprecated the "performance" tests in `OptIn`.
* Deprecated `getInstance()` methods in favor of `instance()` for better consistency with the rest of the API.
* Block calls to "remote" traversal side-effects until the traversal read is complete which signifies an end to iteration.
* Added `Pick.none` and `Pick.any` to the serializers and importers.
* Added a class loader to `TraversalStrategies.GlobalCache` which guarantees strategies are registered prior to `GlobalCache.getStrategies()`.
* Fixed a severe bug where `GraphComputer` strategies are not being loaded until the second use of the traversal source.
* The root traversal now throws regular `NoSuchElementException` instead of `FastNoSuchElementException`. (*breaking*)
* Added a short sleep to prevent traversal from finishing before it can be interrupted during `TraversalInterruptionComputerTest`.
* Added support for SSL client authentication

==== Bugs

* TINKERPOP-1380 dedup() doesn't dedup in rare cases
* TINKERPOP-1384 Description of filter function in traversal documentation
* TINKERPOP-1428 profile() throws NPE for union(group, group)
* TINKERPOP-1521 Mutating steps don't recognize side-effects
* TINKERPOP-1525 Plug VertexProgram iteration leak on empty Spark RDD partitions
* TINKERPOP-1534 Gremlin Server instances leaking in tests
* TINKERPOP-1537 Python tests should not use hard-coded number of workers
* TINKERPOP-1547 Two bugs found associated with MatchStep: Path retraction and range count.
* TINKERPOP-1548 Traversals can complete before interrupted in TraversalInterruptionComputerTest
* TINKERPOP-1560 Cache in GroovyClassLoader may continue to grow
* TINKERPOP-1561 gremiln-python GraphSONWriter doesn't properly serialize long in Python 3.5
* TINKERPOP-1567 GraphSON deserialization fails with within('a')
* TINKERPOP-1573 Bindings don't work in coalesce
* TINKERPOP-1576 gremlin-python calls non-existent methods
* TINKERPOP-1581 Gremlin-Python driver connection is not thread safe.
* TINKERPOP-1583 PathRetractionStrategy retracts keys that are actually needed
* TINKERPOP-1585 OLAP dedup over non elements
* TINKERPOP-1587 Gremlin Server Subgraph Cardinality Not Respected
* TINKERPOP-1594 LazyBarrierStrategy does not activate with ProfileStep
* TINKERPOP-1605 gremlin-console 3.2.3 -e can no longer take paths relative to current working directory

==== Improvements

* TINKERPOP-887 FastNoSuchElementException hides stack trace in client code
* TINKERPOP-919 Features needs to specify whether 2 vertex properties with same key/value is allowed.
* TINKERPOP-932 Add ability to cancel script execution associated with a Gremlin Server Session
* TINKERPOP-1248 OrderGlobalStep should use local star graph to compute sorts, prior to reduction.
* TINKERPOP-1261 Side-effect group().by() can't handle user-defined maps
* TINKERPOP-1292 TinkerGraphComputer VertexProgramInterceptors
* TINKERPOP-1372 ImmutablePath should not use Java recursion (call stacks are wack)
* TINKERPOP-1433 Add steps to dev docs to help committers get their keys in order
* TINKERPOP-1434 Block calls to traversal side-effects until read is complete
* TINKERPOP-1471 IncidentToAdjacentStrategy use hidden marker to avoid repeated recursion.
* TINKERPOP-1473 Given PathRetractionStrategy, PathProcessorStrategy can be extended to support partial where() inlining.
* TINKERPOP-1482 has(x).has(y) chains should be has(x.and(y))
* TINKERPOP-1490 Provider a Future based Traversal.async(Function<Traversal,V>) terminal step
* TINKERPOP-1502 Chained has()-steps should simply left-append HasContainers in Gremlin-Java.
* TINKERPOP-1507 Pick.any and Pick.none are not in GraphSON or Gremlin-Python
* TINKERPOP-1508 Add choose(predicate,trueTraversal)
* TINKERPOP-1527 Do not override registered strategies in TraversalStrategies.GlobalCache
* TINKERPOP-1530 Consistent use of instance()
* TINKERPOP-1539 Create a ComplexTraversalTest with crazy nested gnarly traversals.
* TINKERPOP-1542 Add Path.isEmpty() with a default implementation.
* TINKERPOP-1562 Migrate ScriptEngine-related code to gremlin-core
* TINKERPOP-1570 Bump to Netty 4.0.42
* TINKERPOP-1582 TraversalOpProcessor does not support custom serializers
* TINKERPOP-1584 Add gryo serializers to support types covered in GraphSON
* TINKERPOP-1588 Added Terminal Steps section to the docs
* TINKERPOP-1589 Re-Introduce CloseableIterator
* TINKERPOP-1590 Create TinkerWorkerMemory and Partitioned Vertices
* TINKERPOP-1600 Consistent use of base 64 encoded bytes for SASL negotiation
* TINKERPOP-1602 Support SSL client certificate authentication
* TINKERPOP-1606 Refactor GroupStep to not have the reduction traversal included in its BiOperator.
* TINKERPOP-1610 Deprecate gremlin-groovy-test provider based tests
* TINKERPOP-1617 Create a SingleIterationStrategy which will do its best to rewrite OLAP traversals to not message pass.

[[release-3-2-3]]
=== TinkerPop 3.2.3 (Release Date: October 17, 2016)

This release also includes changes from <<release-3-1-5, 3.1.5>>.

* Restructured Gremlin-Python's GraphSON I/O package to make it easier for users to register serializers/deserializers. (*breaking*)
* Fixed a bug with `TraversalOpProcessor` that was returning a final result prior to committing the transaction.
* Fixed a bug in `ConnectiveStrategy` where infix and/or was not correctly reasoning on `choose()` `HasNextStep` injections.
* Increased performance of `CredentialGraph` authentication.
* Removed Java 8 stream usage from `TraversalHelper` for performance reasons.
* Fixed a bug in `RepeatStep` where `emit().as('x')` wasn't adding the step labels to the emit-traverser.
* Added `GraphComputing.atMaster(boolean)` to allow steps to know whether they are executing at master or distributed at workers.
* Fixed a bug in OLAP where `DedupGlobalStep` wasn't de-duping local master traversers.
* Added `HasContainerHolder.removeHasContainer()`-method with default `UnsupportedOperationException` implementation.
* `TraversalSource.withComputer()` is simplified to add a `VertexProgramStrategy`. Easier for language variants.
* Fixed a `Set`, `List`, `Map` bug in the various `Translators` where such collections were not being internally translated.
* Fixed a `Bytecode` bug where nested structures (map, list, set) were not being analyzed for bindings and bytecode conversions.
* Fixed a `String` bug in `GroovyTranslator` and `PythonTranslator` where if the string has double-quotes it now uses """ """.
* Added a default `TraversalStrategy.getConfiguration()` which returns the configuration needed to construct the strategy.
* `Computer` instances can be created with `Computer.create(Configuration)` and accessed via `Computer.getConf()`.
* Every `TraversalStrategy` can be created via a `Configuration` and a static `MyStrategy.create(Configuration)`.
* Added language-agnostic `TraversalStrategy` support in `Bytecode`.
* Added `PartitionStrategy.Builder.readPartitions()` and deprecated `PartitionStrategy.Builder.addPartition()`.
* A new version of `LazyBarrierStrategy` has been created and added to the default strategies.
* `FilterRankStrategy` now propagates labels "right" over non-`Scoping` filters.
* Fixed a bug in `ConnectiveP` where nested equivalent connectives should be inlined.
* Fixed a bug in `IncidentToAdjacentStrategy` where `TreeStep` traversals were allowed.
* Fixed a end-step label bug in `MatchPredicateStrategy`.
* Fixed a bug in `MatchPredicateStrategy` where inlined traversals did not have strategies applied to it.
* Fixed a bug in `RepeatUnrollStrategy` where inlined traversal did not have strategies applied to it.
* Fixed padding of prompt in Gremlin Console when the number of lines went beyond a single digit.
* Fixed GraphSON 2.0 namespace for `TinkerGraph` to be "tinker" instead of "gremlin".
* Dropped serialization support in GraphSON 2.0 for `Calendar`, `TimeZone`, and `Timestamp`.
* Added `TraversalHelper.copyLabels()` for copying (or moving) labels form one step to another.
* Added `TraversalHelper.applySingleLevelStrategies()` which will apply a subset of strategies but not walk the child tree.
* Added the concept that hidden labels using during traversal compilation are removed at the end during `StandardVerificationStrategy`. (*breaking*)
* Added `InlineFilterStrategy` which will determine if various `TraversalParent` children are filters and if so, inline them.
* Removed `IdentityRemovalStrategy` from the default listing as its not worth the clock cycles.
* Removed the "!" symbol in `NotStep.toString()` as it is confusing and the `NotStep`-name is sufficient.
* Fixed a bug in `TraversalVertexProgram` (OLAP) around ordering and connectives (i.e. `and()` and `or()`).
* Added `AbstractGremlinProcessTest.checkOrderedResults()` to make testing ordered results easier.
* `AbstractLambdaTraversal` now supports a `bypassTraversal` where it is possible for strategies to redefine such lambda traversals.
* Added an internal utility `ClassFilterStep` which determines if the traverser object's class is an instance of the provided class.
* `ConnectiveStep` extends `FilterStep` and thus, is more appropriately categorized in the step hierarchy.
* `PropertyMapStep` supports a provided traversal for accessing the properties of the element. (*breaking*)
* `SubgraphStrategy` now supports vertex property filtering.
* Fixed a bug in Gremlin-Python `P` where predicates reversed the order of the predicates.
* Added tests to `DedupTest` for the `dedup(Scope, String...)` overload.
* Added more detailed reference documentation for IO formats.
* Fixed a bug in serialization of `Lambda` instances in GraphSON, which prevented their use in remote traversals.
* Fixed a naming bug in Gremlin-Python where `P._and` and `P._or` should be `P.and_` and `P.or_`. (*breaking*)
* `where()` predicate-based steps now support `by()`-modulation.
* Added Gryo serialization for `Bytecode`.
* Moved utility-based serializers to `UtilSerializers` for Gryo - these classes were private and hence this change is non-breaking.
* `TraversalRing` returns a `null` if it does not contain traversals (previously `IdentityTraversal`).
* Deprecated `Graph.Exceptions.elementNotFoundException()` as it was not used in the code base outside of the test suite.
* Fixed a `JavaTranslator` bug where `Bytecode` instructions were being mutated during translation.
* Added `Path` to Gremlin-Python with respective GraphSON 2.0 deserializer.
* `Traversal` and `TraversalSource` now implement `AutoCloseable`.
* Added "keep-alive" functionality to the Java driver, which will send a heartbeat to the server when normal request activity on a connection stops for a period of time.
* Renamed the `empty.result.indicator` preference to `result.indicator.null` in Gremlin Console
* If `result.indicator.null` is set to an empty string, then no "result line" is printed in Gremlin Console.
* Deprecated `reconnectInitialDelay` on the Java driver.
* Added some validations to `Cluster` instance building.
* Produced better errors in `readGraph` of `GryoReader` and `GraphSONReader` if a `Vertex` cannot be found in the cache on edge loading.
* VertexPrograms can now declare traverser requirements, e.g. to have access to the path when used with `.program()`.
* New build options for `gremlin-python` where `-DglvPython` is no longer required.
* Added missing `InetAddress` to GraphSON extension module.
* Added new recipe for "Pagination".
* Added new recipe for "Recommendation".
* Added functionality to Gremlin-Server REST endpoint to forward Exception Messages and Class in HTTP Response
* Gremlin Server `TraversalOpProcessor` now returns confirmation upon `Op` `close`.
* Added `close` method Java driver and Python driver `DriverRemoteTraversalSideEffects`.

==== Bugs

* TINKERPOP-1423 IncidentToAdjacentStrategy should be disabled for tree steps
* TINKERPOP-1440 g:Path needs a GraphSON deserializer in Gremlin-Python
* TINKERPOP-1457 Groovy Lambdas for remote traversals not serializable
* TINKERPOP-1458 Gremlin Server doesn't return confirmation upon Traversal OpProcessor "close" op
* TINKERPOP-1466 PeerPressureTest has been failing recently
* TINKERPOP-1472 RepeatUnrollStrategy does not semi-compile inlined repeat traversal
* TINKERPOP-1476 TinkerGraph does not get typed with the right type name in GraphSON
* TINKERPOP-1495 Global list deduplication doesn't work in OLAP
* TINKERPOP-1500 and/or infix and choose() do not work correctly.
* TINKERPOP-1511 Remote client addV, V()

==== Improvements

* TINKERPOP-790 Implement AutoCloseable on TraversalSource
* TINKERPOP-944 Deprecate Graph.Exceptions.elementNotFound
* TINKERPOP-1189 SimpleAuthenticator over HttpChannelizer makes Gremlin Server pretty slow and consumes more CPU
* TINKERPOP-1249 Gremlin driver to periodically issue ping / heartbeat to gremlin server
* TINKERPOP-1280 VertexPrograms should declare traverser requirements
* TINKERPOP-1330 by()-modulation for where()
* TINKERPOP-1409 Make the "null" return in the gremlin console into something more understandable  *(breaking)*
* TINKERPOP-1431 Documentation generation requires tests to execute on gremlin-python
* TINKERPOP-1437 Add tests for dedup(Scope) in DedupTest
* TINKERPOP-1444 Benchmark bytecode->Traversal creation and implement GremlinServer cache if necessary.
* TINKERPOP-1448 gremlin-python should be Python 2/3 compatible
* TINKERPOP-1449 Streamline gremlin-python build
* TINKERPOP-1455 Provide String-based withStrategy()/withoutStrategy() for language variant usage
* TINKERPOP-1456 Support SubgraphStrategy.vertexProperties().
* TINKERPOP-1460 Deprecate reconnectInitialDelay in Java driver
* TINKERPOP-1464 Gryo Serialization for Bytecode
* TINKERPOP-1469 Get rid of Stream-usage in TraversalHelper
* TINKERPOP-1470 InlineFilterStrategy should try and P.or() has() children in OrSteps.
* TINKERPOP-1486 Improve API of RemoteConnection
* TINKERPOP-1487 Reference Documentation for IO
* TINKERPOP-1488 Make LazyBarrierStrategy part of the default TraversalStrategies *(breaking)*
* TINKERPOP-1492 RemoteStrategy or the RemoteConnection should append a lazy barrier().
* TINKERPOP-1423 IncidentToAdjacentStrategy should be disabled for tree steps
* TINKERPOP-1440 g:Path needs a GraphSON deserializer in Gremlin-Python
* TINKERPOP-1457 Groovy Lambdas for remote traversals not serializable
* TINKERPOP-1458 Gremlin Server doesn't return confirmation upon Traversal OpProcessor "close" op
* TINKERPOP-1466 PeerPressureTest has been failing recently
* TINKERPOP-1472 RepeatUnrollStrategy does not semi-compile inlined repeat traversal
* TINKERPOP-1495 Global list deduplication doesn't work in OLAP
* TINKERPOP-1500 and/or infix and choose() do not work correctly.
* TINKERPOP-1511 Remote client addV, V()

[[release-3-2-2]]
=== TinkerPop 3.2.2 (Release Date: September 6, 2016)

This release also includes changes from <<release-3-1-4, 3.1.4>>.

* Included GraphSON as a default serializer (in addition to Gryo, which was already present) in Gremlin Server if none are defined.
* Added `gremlin-python` package as a Gremlin language variant in Python.
* Added `Bytecode` which specifies the instructions and arguments used to construct a traversal.
* Created an experimental GraphSON representation of `Bytecode` that will be considered unstable until 3.3.0.
* Added `Translator` which allows from the translation of `Bytecode` into some other form (e.g. script, `Traversal`, etc.).
* Added `JavaTranslator`, `GroovyTranslator`, `PythonTranslator`, and `JythonTranslator` for translating `Bytecode` accordingly.
* Added `TranslationStrategy` to `gremlin-test` so translators can be tested against the process test suite.
* Added `Traversal.Admin.nextTraverser()` to get the next result in bulk-form (w/ default implementation).
* Added `TraversalSource.getAnonymousTraversalClass()` (w/ default implementation).
* Added `GremlinScriptEngine` interface which specifies a `eval(Bytecode, Bindings)` method.
* Deprecated `RemoteGraph` in favor of `TraversalSource.withRemote()` as it is more technically correct to tie a remote traversal to the `TraversalSource` than a `Graph` instance.
* `GremlinGroovyScriptEngine` implements `GremlinScriptEngine`.
* Added `GremlinJythonScriptEngine` which implements `GremlinScriptEngine`.
* Removed support for submitting a Java serialized `Traversal` to Gremlin Server.
* Removed a largely internal feature that supported automatic unrolling of traversers in the Gremlin Driver.
* Made it possible to directly initialize `OpProcessor` implementations with server `Settings`.
* Included GraphSON as a default serializer (in addition to Gryo, which was already present) in Gremlin Server if none are defined
* Introduced GraphSON 2.0.
* Deprecated `embedTypes` on the builder for `GraphSONMapper`.
* Bumped to Netty 4.0.40.final.
* Defaulted the `gremlinPool` setting in Gremlin Server to be zero, which will instructs it to use `Runtime.availableProcessors()` for that settings.
* Changed scope of log4j dependencies so that they would only be used in tests and the binary distributions of Gremlin Console and Server.
* Deprecated `Io.Builder.registry()` in favor of the newly introduced `Io.Builder.onMapper()`.
* Added new recipe for "Traversal Induced Values".
* Fixed a potential leak of a `ReferenceCounted` resource in Gremlin Server.
* Added class registrations for `Map.Entry` implementations to `GryoMapper`.
* Added methods to retrieve `Cluster` settings in `gremlin-driver`.
* Fixed a severe bug in `SubgraphStrategy`.
* Deprecated `SubgraphStrategy.Builder.vertexCriterion()/edgeCriterion()` in favor of `vertices()/edges()`.
* Fixed a small bug in `StandardVerificationStrategy` that caused verification to fail when `withPath` was used in conjunction with `ProfileStep`.
* Added color preferences
* Added input, result prompt preferences
* Added multi-line indicator in Gremlin Console

==== Bugs

* TINKERPOP-810 store not visible
* TINKERPOP-1151 slf4j-log4j12 / log4j is only required for testing *(breaking)*
* TINKERPOP-1383 publish-docs.sh might publish to current too early
* TINKERPOP-1390 IdentityRemoveStrategyTest fails randomly
* TINKERPOP-1400 SubgraphStrategy introduces infinite recursion if filter has Vertex/Edge steps.
* TINKERPOP-1405 profile() doesn't like withPath()

==== Improvements

* TINKERPOP-1037 Gremlin shell output coloring
* TINKERPOP-1226 Gremlin Console should :clear automagically after "Display stack trace."
* TINKERPOP-1230 Serialising lambdas for RemoteGraph
* TINKERPOP-1274 GraphSON Version 2.0
* TINKERPOP-1278 Implement Gremlin-Python and general purpose language variant test infrastructure
* TINKERPOP-1285 Gremline console does not differentiate between multi-line and single-line input
* TINKERPOP-1334 Provide a way to pull gremlin.driver.Cluster connection settings.
* TINKERPOP-1347 RemoteConnection needs to provide TraversalSideEffects. *(breaking)*
* TINKERPOP-1373 Default gremlinPool to number of cores
* TINKERPOP-1386 Bump to Netty 4.0.40.Final
* TINKERPOP-1392 Remove support for java serialized Traversal *(breaking)*
* TINKERPOP-1394 Fix links in Recipes doc
* TINKERPOP-1396 Traversal Induced Values Recipe
* TINKERPOP-1402 Impossible for graph implementations to provide a class resolver for Gryo IO
* TINKERPOP-1407 Default serializers for Gremlin Server
* TINKERPOP-1425 Use trailing underscores in gremlin-python

[[release-3-2-1]]
=== TinkerPop 3.2.1 (Release Date: July 18, 2016)

This release also includes changes from <<release-3-1-3, 3.1.3>>.

* `PathProcessor` steps now have the ability (if configured through a strategy) to drop `Traverser` path segments.
* `MatchStep` in OLTP has a lazy barrier to increase the probability of bulking.
* Added `PathRetractionStrategy` which will remove labeled path segments that will no longer be referenced.
* Added `Path.retract()` to support retracting paths based on labels.
* Optimized `ImmutablePath` and `MutablePath` equality code removing significant unnecessary object creation code.
* Bumped to Groovy 2.4.7.
* Added `RepeatUnrollStrategy` to linearize a `repeat()`-traversal if loop amount is known at compile time.
* Fixed a bug in `BranchStep` around child integration during `clone()`.
* Fixed a bug in `AbstractStep` around label set cloning.
* Added `TraversalStrategyPerformanceTest` for verifying the performance gains of optimization-based traversal strategies.
* `TraversalExplanation.prettyPrint()` exists which provides word wrapping and GremlinConsole is smart to use console width to control `toString()`.
* `TraversalOpProcessor` (`RemoteConnection`) uses `HaltedTraverserStrategy` metadata to determine detachment procedure prior to returning results.
* Allow DFS paths in `HADOOP_GREMLIN_LIBS`.
* Added a safer serializer infrastructure for use with `SparkGraphComputer` that uses `KryoSerializer` and the new `GryoRegistrator`.
* Added `HaltedTraverserStrategy` to allow users to get back different element detachments in OLAP.
* Fixed a `NullPointerException` bug around nested `group()`-steps in OLAP.
* Fixed a severe bug around halted traversers in a multi-job OLAP traversal chain.
* Ensure a separation of `GraphComputer` and `VertexProgram` configurations in `SparkGraphComputer` and `GiraphGraphComputer`.
* `PeerPressureVertexProgram` now supports dynamic initial vote strength calculations.
* Added `EmptyMemory` for ease of use when no memory exists.
* Updated `VertexComputing.generateProgram()` API to include `Memory`. *(breaking)*
* `ImmutablePath.TailPath` is now serializable like `ImmutablePath`.
* Added `ConfigurationCompilerProvider` which allows fine-grained control of some of the internal `GremlinGroovyScriptEngine` settings at the Groovy compilation level.
* Intoduced the `application/vnd.gremlin-v1.0+gryo-lite` serialization type to Gremlin Server which users "reference" elements rather than "detached".
* `GryoMapper` allows overrides of existing serializers on calls to `addCustom` on the builder.
* Added a traversal style guide to the recipes cookbook.
* Fixed a bug in master-traversal traverser propagation.
* Added useful methods for custom `VertexPrograms` to be used with `program()`-step.
* Increased the test coverage around traverser propagation within a multi-job OLAP traversal.
* Added tests to validate the status of a transaction immediately following calls to close.
* Added tests to ensure that threaded transactions cannot be re-used.
* `GraphFilter` helper methods are now more intelligent when determining edge direction/label legality.
* Added `GraphFilterStrategy` to automatically construct `GraphFilters` via traversal introspection in OLAP.
* Updated the Gephi Plugin to support Gephi 0.9.x.
* Increased the testing and scope of `TraversalHelper.isLocalStarGraph()`.
* Changed signature of `get_g_VXlistXv1_v2_v3XX_name` and `get_g_VXlistX1_2_3XX_name` of `VertexTest` to take arguments for the `Traversal` to be constructed by extending classes.
* Added `VertexProgramInterceptor` interface as a general pattern for `GraphComputer` providers to use for bypassing `GraphComputer` semantics where appropriate.
* Added `SparkStarBarrierInterceptor` that uses Spark DSL for local star graph traversals that end with a `ReducingBarrierStep`.
* Added `SparkInterceptorStrategy` which identifies which interceptor to use (if any) given the submitted `VertexProgram`.
* Added `SparkSingleIterationStrategy` that does not partition nor cache the graph RDD if the traversal does not message pass.
* Added more helper methods to `TraversalHelper` for handling scoped traversal children.
* Deprecated all "performance" tests based on "JUnit Benchmarks".
* `SparkGraphComputer` no longer shuffles empty views or empty outgoing messages in order to save time and space.
* `TraversalVertexProgram` no longer maintains empty halted traverser properties in order to save space.
* Added `List<P<V>>` constructors to `ConnectiveP`, `AndP`, and `OrP` for ease of use.
* Added support for interactive (`-i`) and execute (`-e`) modes for Gremlin Console.
* Displayed line numbers for script execution failures of `-e` and `-i`.
* Improved messaging around script execution errors in Gremlin Console.
* Added "help" support to Gremlin Console with the `-h` flag.
* Added options to better control verbosity of Gremlin Console output with `-Q`, `-V` and `-D`.
* Deprecated the `ScriptExecutor` - the `-e` option to `gremlin.sh` is now handled by `Console`.
* `Traversal` now allows cancellation with `Thread.interrupt()`.
* Added a Gremlin language variant tutorial teaching people how to embed Gremlin in a host programming language.

==== Bugs

* TINKERPOP-1281 Memory.HALTED_TRAVERSER transience is not sound.
* TINKERPOP-1305 HALTED_TRAVERSERS hold wrong information
* TINKERPOP-1307 NPE with OLTP nested group() in an OLAP group() traversal
* TINKERPOP-1323 ComputerVerificationStrategy fails for nested match() steps
* TINKERPOP-1341 UnshadedKryoAdapter fails to deserialize StarGraph when SparkConf sets spark.rdd.compress=true whereas GryoSerializer works
* TINKERPOP-1348 TraversalInterruptionTest success dependent on iteration order

==== Improvements

* TINKERPOP-818 Consider a P.type()
* TINKERPOP-946 Traversal respecting Thread.interrupt()
* TINKERPOP-947 Enforce semantics of threaded transactions as manual *(breaking)*
* TINKERPOP-1059 Add test to ensure transaction opening happens at read/write and not on close *(breaking)*
* TINKERPOP-1071 Enhance pre-processor output
* TINKERPOP-1091 Get KryoSerializer to work natively. *(breaking)*
* TINKERPOP-1120 If there is no view nor messages, don't create empty views/messages in SparkExecutor
* TINKERPOP-1144 Improve ScriptElementFactory
* TINKERPOP-1155 gremlin.sh -e doesn't log line numbers for errors
* TINKERPOP-1156 gremlin.sh could use a help text
* TINKERPOP-1157 gremlin.sh should allow you to execute a script and go interactive on error or completion
* TINKERPOP-1232 Write a tutorial demonstrating the 3 ways to write a Gremlin language variant.
* TINKERPOP-1254 Support dropping traverser path information when it is no longer needed.
* TINKERPOP-1268 Improve script execution options for console *(breaking)*
* TINKERPOP-1273 Deprecate old performance tests
* TINKERPOP-1276 Deprecate serializedResponseTimeout
* TINKERPOP-1279 Add Iterable<V> parameter constructor to ConnectiveP subclasses
* TINKERPOP-1282 Add more compliance tests around how memory and vertex compute keys are propagated in chained OLAP.
* TINKERPOP-1286 Add Recipes documentation
* TINKERPOP-1288 Support gremlin.spark.skipPartitioning configuration.
* TINKERPOP-1290 Create VertexProgramInterceptor as a pattern for GraphComputer strategies.
* TINKERPOP-1293 Implement GraphFilterStrategy as a default registration for GraphComputer
* TINKERPOP-1294 Deprecate use of junit-benchmarks
* TINKERPOP-1297 Gephi plugin on Gephi 0.9.x  *(breaking)*
* TINKERPOP-1299 Refactor TraversalVertexProgram to make it easier to understand.
* TINKERPOP-1308 Serialize to "reference" for Gremlin Server
* TINKERPOP-1310 Allow OLAP to return properties as Detached
* TINKERPOP-1321 Loosen coupling between TinkerPop serialization logic and shaded Kryo
* TINKERPOP-1322 Provide fine-grained control of CompilerConfiguration
* TINKERPOP-1328 Provide [gremlin-python] as an code executor in docs
* TINKERPOP-1331 HADOOP_GREMLIN_LIBS can only point to local file system
* TINKERPOP-1332 Improve .explain() Dialogue
* TINKERPOP-1338 Bump to Groovy 2.4.7
* TINKERPOP-1349 RepeatUnrollStrategy should unroll loops while maintaining equivalent semantics.
* TINKERPOP-1355 Design HasContainer for extension

[[release-3-2-0-incubating]]
=== TinkerPop 3.2.0 (Release Date: April 8, 2016)

This release also includes changes from <<release-3-1-2-incubating, 3.1.2-incubating>>.

* Bumped to Neo4j 2.3.3.
* Renamed variable `local` to `fs` in `HadoopGremlinPlugin` to avoid a naming conflict with `Scope.local`. *(breaking)*
* Added `GraphTraversal.optional()` which will use the inner traversal if it returns results, else it won't.
* `GroupStep` and `GroupSideEffectStep` make use of mid-traversal reducers to limit memory consumption in OLAP.
* Added `GraphTraversal.program(VertexProgram)` to allow arbitrary user vertex programs in OLAP.
* Added `GraphTraversal.project()` for creating a `Map<String,E>` given the current traverser and an arbitrary number of `by()`-modulators.
* `HADOOP_GREMLIN_LIBS` can now reference a directory in HDFS and will be used if the directory does not exist locally.
* Added `gremlin-benchmark` module with JMH benchmarking base classes that can be used for further benchmark development.
* `TraversalStrategies.GlobalCache` supports both `Graph` and `GraphComputer` strategy registrations.
* `select("a","b").by("name").by("age")`-style traversals now work in OLAP with new `PathProcessorStrategy`.
* `DedupGlobalStep` can now handle star-bound `by()`-modulators and scoped keys on `GraphComputer`.
* Added `Computer` which is a builder for `GraphComputers` that is serializable.
* `PersistedOutputRDD` now implements `PersistResultGraphAware` and thus, no more unneeded warnings when using it.
* Renamed `StandardTraversalMetrics` to `DefaultTraversalMetrics` given the `DefaultXXX`-convention throughout. *(breaking)*
* Bumped to Apache Hadoop 2.7.2.
* Fixed a bug around profiling and nested traversals.
* Added `gremlin.hadoop.defaultGraphComputer` so users can use `graph.compute()` with `HadoopGraph`.
* Added `gremlin.hadoop.graphReader` and `gremlin.hadoop.graphWriter` which can handled `XXXFormats` and `XXXRDDs`.
* Deprecated `gremlin.hadoop.graphInputFormat`, `gremlin.hadoop.graphOutputFormat`, `gremlin.spark.graphInputRDD`, and `gremlin.spark.graphOutputRDD`.
* If no configuration is provided to `HadoopPools` it uses the default configuration to create a pool once and only once per JVM.
* Implemented `RemoteGraph`, `RemoteConnection`, and `RemoteStrategy`.
* Added validation to `GryoMapper` Kryo identifiers before construction to prevent accidental duplicates.
* Added `GraphStep.addIds()` which is useful for `HasContainer` "fold ins."
* Added a static `GraphStep.processHashContainerIds()` helper for handling id-based `HasContainers`.
* `GraphStep` implementations should have `g.V().hasId(x)` and `g.V(x)` compile equivalently. *(breaking)*
* Optimized `ExpandableStepIterator` with simpler logic and increased the likelihood of bulking.
* Optimized `TraverserRequirement` calculations.
* `Step.addStart()` and `Step.addStarts()` now take `Traverser.Admin<S>` and `Traverser.Admin<S>`, respectively. *(breaking)*
* `Step.processNextStart()` and `Step.next()` now return `Traverser.Admin<E>`. *(breaking)*
* `Traversal.addTraverserRequirement()` method removed. *(breaking)*
* Fixed a `hashCode()` bug in `OrderGlobalStep` and `OrderLocalStep`.
* Added `OrderLimitStrategy` which will ensure that partitions are limited before being merged in OLAP.
* `ComparatorHolder` now separates the traversal from the comparator. *(breaking)*
* Bumped to Apache Spark 1.6.1.
* If no Spark serializer is provided then `GryoSerializer` is the default, not `JavaSerializer`.
* Added `Operator.sumLong` as a optimized binary operator intended to be used by `Memory` reducers that know they are dealing with longs.
* Traversers from `ComputerResultStep` are no longer attached. Attaching is only used in TinkerPop's test suite via `System.getProperties()`.
* Fixed a `hashCode()`/`equals()` bug in `MessageScope`.
* Fixed a severe `Traversal` cloning issue that caused inconsistent `TraversalSideEffects`.
* `TraversalSideEffects` remain consistent and usable across multiple chained OLAP jobs.
* Added `MemoryTraversalSideEffects` which wraps `Memory` in a `TraversalSideEffects` for use in OLAP.
* `TraversalSideEffects` are now fully functional in OLAP save that an accurate global view is possible at the start of an iteration (not during).
* Updated the `TraversalSideEffects` API to support registered reducers and updated `get()`-semantics. *(breaking)*
* Split existing `profile()` into `ProfileStep` and `ProfileSideEffectStep`.
* The `profile()`-step acts like a reducing barrier and emits `TraversalMetrics` without the need for `cap()`. *(breaking)*
* Added `LocalBarrier` interface to allow traversers to remain distributed during an iteration so as to reduce cluster traffic.
* Added `NoOpBarrierStep` as a `LocalBarrier` implementation of `LambdaCollectingBarrierStep(noOp)`.
* `AggregateStep` implements `LocalBarrier` and thus, doesn't needlessly communicate its barrier traversers.
* Fixed an OLAP-based `Barrier` synchronization bug.
* Fixed a semantic bug in `BranchStep` (and inheriting steps) where barriers reacted locally. *(breaking)*
* Added `MemoryComputeKey` for specification of `Memory` keys in `VertexProgram`. *(breaking)*
* Added `VertexComputeKey` for specification of vertex compute properties in `VertexProgram`. *(breaking)*
* Added `and`, `or`, and `addAll` to `Operator`.
* `Memory` API changed to support setting and adding values for reduction. *(breaking)*
* `Memory` keys can be marked as broadcast and only those values are sent to workers on each iterator.
* `Memory` keys can be marked transient and thus deleted at the end of the OLAP job.
* Vertex compute keys can be marked transient and thus deleted at the end of the OLAP job.
* `VertexProgram` API changed to support `MemoryComputeKey` and `VertexComputeKey`. *(breaking)*
* `TraversalVertexProgram` able to execute OLAP and OLTP traversal sections dynamically within the same job.
* Removed `FinalGet` interface as all post processing of reductions should be handled by the reducing step explicitly. *(breaking)*
* Simplified all `SupplyingBarrierStep` implementations as they no longer require `MapReduce` in OLAP.
* Simplified all `CollectingBarrierStep` implementations as they no longer require `MapReduce` in OLAP.
* Simplified all `ReducingBarrierStep` implementations as they no longer require `MapReduce` in OLAP.
* All steps in OLAP that used `MapReduce` now use `Memory` to do their reductions which expands the list of legal traversals.
* `GroupStep` simplified with `GroupHelper.GroupMap` no longer being needed. Related to the removal of `FinalGet`.
* OLAP side-effects that are no longer generated by `MapReduce` are simply stored in `ComputerResult.Memory` w/ no disk persistence needed. *(breaking)*
* Added `Generate` step interface which states that there could be a final generating phase to a side-effect or reduction (e.g. `GroupStep`).
* `Barrier` step interface is now the means by which non-parallel steps communicate with their counterparts in OLAP.
* Added `MemoryComputing` step interface which states that the step uses `MemoryComputeKeys` for its computation in OLAP.
* Added `PeerPressureVertexProgramStep` and `GraphTraversal.peerPressure()`.
* Added `PureTraversal` for handling pure and compiled versions of a `Traversal`. Useful in OLAP.
* Added `ScriptTraversal` which allows for delayed compilation of script-based `Traversals`.
* Simplified `VertexProgram` implementations with a `PureTraversal`-model and deprecated `ConfigurationTraversal`.
* Simplified script-based `Traversals` via `ScriptTraversal` and deprecated `TraversalScriptFunction` and `TraversalScriptHelper`.
* Added `TimesModulating` interface which allows the `Step` to decide how a `times()`-modulation should be handled.
* Added `ByModulating` interface which allows the `Step` to decide how a `by()`-modulation should be handled. *(breaking)*
* Simplified the `by()`-modulation patterns of `OrderGlobalStep` and `OrderLocalStep`.
* Added `GraphComputerTest.shouldSupportPreExistingComputeKeys()` to ensure existing compute keys are "revived." *(breaking)*
* Added `GraphComputerTest.shouldSupportJobChaining()` to ensure OLAP jobs can be linearly chained. *(breaking)*
* Fixed a bug in both `SparkGraphComputer` and `GiraphGraphComputer` regarding source data access in job chains.
* Expanded job chaining test coverage for `GraphComputer` providers.
* Added `TraversalHelper.onGraphComputer(traversal)`.
* `MapReduce.map()` no longer has a default implementation. This method must be implemented. *(breaking)*
* `TraversalVertexProgram` can work without a `GraphStep` start.
* Added `PageRankVertexProgramStep` and `GraphTraversal.pageRank()`.
* Added `TraversalVertexProgramStep` to support OLAP traversal job chaining.
* Added `VertexProgramStrategy` which compiles multiple OLAP jobs into a single traversal.
* Simplified the comparator model in `OrderGlobalStep` and `OrderLocalStep`.
* Refactored `TraversalSource` model to allow fluent-method construction of `TraversalSources`.
* Deprecated the concept of a `TraversalSource.Builder`.
* Removed the concept of a `TraversalEngine`. All `Traversal` modulations are now mediated by `TraversalStrategies`. *(breaking)*
* Added `SideEffectStrategy` for registering sideEffects in a spawned `Traversal`.
* Added `SackStrategy` for registering a sack for a spawned `Traversal`.
* Added `RequirementsStrategy` and `RequirementsStep` for adding dynamic `TraverserRequirements` to a `Traversal`.
* Removed `EngineDependentStrategy`.
* Renamed step interface `EngineDependent` to `GraphComputing` with method `onGraphComputer()`. *(breaking)*
* Cleaned up various `TraversalStrategy` tests now that `TraversalEngine` no longer exists.
* Added `GraphFilter` to support filtering out vertices and edges that won't be touched by an OLAP job.
* Added `GraphComputer.vertices()` and `GraphComputer.edges()` for `GraphFilter` construction. *(breaking)*
* `SparkGraphComputer`, `GiraphGraphComputer`, and `TinkerGraphComputer` all support `GraphFilter`.
* Added `GraphComputerTest.shouldSupportGraphFilter()` which verifies all filtered graphs have the same topology.
* Added `GraphFilterAware` interface to `hadoop-gremlin/` which tells the OLAP engine that the `InputFormat` handles filtering.
* `GryoInputFormat` and `ScriptInputFormat` implement `GraphFilterAware`.
* Added `GraphFilterInputFormat` which handles graph filtering for `InputFormats` that are not `GraphFilterAware`.
* Fixed a bug in `TraversalHelper.isLocalStarGraph()` which allowed certain illegal traversals to pass.
* Added `TraversalHelper.isLocalProperties()` to verify that the traversal does not touch incident edges.
* `GraphReader` I/O interface now has `Optional<Vertex> readGraph(InputStream, GraphFilter)`. Default `UnsupportedOperationException`.
* `GryoReader` does not materialize edges that will be filtered out and this greatly reduces GC and load times.
* Created custom `Serializers` for `SparkGraphComputer` message-passing classes which reduce graph sizes significantly.

==== Bugs

* TINKERPOP-951 Barrier steps provide unexpected results in Gremlin OLAP
* TINKERPOP-1057 GroupSideEffectStep doesn't use provided maps
* TINKERPOP-1103 Two objects fighting for local variable name in Gremlin Console *(breaking)*
* TINKERPOP-1149 TraversalXXXSteps Aren't Providing SideEffects
* TINKERPOP-1181 select(Column) should not use a LambdaMapStep
* TINKERPOP-1188 Semantics of BarrierSteps in TraversalParent global traversals is wrong. *(breaking)*
* TINKERPOP-1194 explain() seems broken
* TINKERPOP-1217 Repeated Logging of "The HadoopPools has not been initialized, using the default pool"

==== Improvements

* TINKERPOP-570 [Proposal] Provide support for OLAP to OLTP to OLAP to OLTP
* TINKERPOP-575 Implement RemoteGraph
* TINKERPOP-813 [Proposal] Make the Gremlin Graph Traversal Machine and Instruction Set Explicit
* TINKERPOP-872 Remove GroupCountStep in favor of new Reduce-based GroupStep
* TINKERPOP-890 Remove the concept of branch/ package. *(breaking)*
* TINKERPOP-958 Improve usability of .profile() step.
* TINKERPOP-962 Provide "vertex query" selectivity when importing data in OLAP. *(breaking)*
* TINKERPOP-968 Add first class support for an optional traversal
* TINKERPOP-971 TraversalSource should be fluent like GraphComputer *(breaking)*
* TINKERPOP-1016 Replace junit-benchmarks with JMH
* TINKERPOP-1021 Deprecate Order.valueIncr, Order.valueDecr, Order.keyIncr, and Order.keyDecr *(breaking)*
* TINKERPOP-1032 Clean up the conf/hadoop configurations
* TINKERPOP-1034 Bump to support Spark 1.5.2
* TINKERPOP-1069 Support Spark 1.6.0
* TINKERPOP-1082 INPUT_RDD and INPUT_FORMAT are bad, we should just have one key.
* TINKERPOP-1112 Create GryoSerializers for the Spark Payload classes.
* TINKERPOP-1121 FileSystemStorage needs to be smart about /.
* TINKERPOP-1132 Messenger.receiveMessages() Iterator should .remove().
* TINKERPOP-1140 TraversalVertexProgramStep in support of OLAP/OLTP conversions.
* TINKERPOP-1153 Add ByModulating and TimesModulating interfaces.
* TINKERPOP-1154 Create a ScriptTraversal which is Serializable and auto-compiles.
* TINKERPOP-1162 Add VertexProgram.getTransientComputeKeys() for removing scratch-data. *(breaking)*
* TINKERPOP-1163 GraphComputer's can have TraversalStrategies.
* TINKERPOP-1164 ReducingBarriersSteps should use ComputerMemory, not MapReduce.
* TINKERPOP-1166 Add Memory.reduce() as option to Memory implementations. *(breaking)*
* TINKERPOP-1173 If no Serializer is provided in Configuration, use GryoSerializer by default (Spark)
* TINKERPOP-1180 Add more optimized binary operators to Operator.
* TINKERPOP-1192 TraversalSideEffects should support registered reducers (binary operators).
* TINKERPOP-1193 Add a LocalBarrier interface.
* TINKERPOP-1199 Use "MicroMetrics" as the mutator of the TraversalMetrics.
* TINKERPOP-1206 ExpandableIterator can take a full TraverserSet at once -- Barriers.
* TINKERPOP-1209 ComparatorHolder should returns a Pair<Traversal,Comparator>. *(breaking)*
* TINKERPOP-1210 Provide an OrderLimitStep as an optimization.
* TINKERPOP-1219 Create a test case that ensures the provider's compilation of g.V(x) and g.V().hasId(x) is identical *(breaking)*
* TINKERPOP-1222 Allow default GraphComputer configuration
* TINKERPOP-1223 Allow jars in gremlin.distributedJars to be read from HDFS
* TINKERPOP-1225 Do a "rolling reduce" for GroupXXXStep in OLAP.
* TINKERPOP-1227 Add Metrics for the TraversalOpProcessor
* TINKERPOP-1234 program() step that takes arbitrary vertex programs
* TINKERPOP-1236 SelectDenormalizationStrategy for select().by(starGraph) in OLAP.
* TINKERPOP-1237 ProjectMap: For the Love of Die Faterland
* TINKERPOP-1238 Re-use Client instances in RemoteGraph tests

== TinkerPop 3.1.0 (A 187 On The Undercover Gremlinz)

image::https://raw.githubusercontent.com/apache/tinkerpop/master/docs/static/images/gremlin-gangster.png[width=185]

[[release-3-1-8]]
=== TinkerPop 3.1.8 (Release Date: August 21, 2017)

* Fixed a `MessageScope` bug in `TinkerGraphComputer`.
* Fixed a bug in `BigDecimal` divisions in `NumberHelper` that potentially threw an `ArithmeticException`.
* Non-deserializable exceptions no longer added to ScriptRecordReader IOExceptions.

==== Bugs

* TINKERPOP-1519 TinkerGraphComputer doesn't handle multiple MessageScopes in single iteration
* TINKERPOP-1736 Sack step evaluated by Groovy interprets numbers in an unexpected way
* TINKERPOP-1754 Spark can not deserialise some ScriptRecordReader parse exceptions

[[release-3-1-7]]
=== TinkerPop 3.1.7 (Release Date: June 12, 2017)

* Configured Modern and The Crew graphs to work with a integer `IdManager` when `TinkerFactory.createXXX()` is called.
* Added XSLT transform option to convert TinkerPop 2.x GraphML to 3.x GraphML.
* Added validation to `StarVertexProperty`.
* Bumped to Jackson 2.8.7.
* Fixed `EventStrategy` so that newly added properties trigger events with the name of the key that was added.
* Drop use of jitpack for the jbcrypt artifact - using the official one in Maven Central.
* Bumped to Groovy 2.4.11.

==== Improvements

* TINKERPOP-1504 MutationListener doesn't provide property key on property additions
* TINKERPOP-1608 TP2-to-TP3 GraphML XSLT
* TINKERPOP-1633 Use org.mindrot:jbcrypt v0.4
* TINKERPOP-1645 Bump to Groovy 2.4.9
* TINKERPOP-1654 Upgrade to jackson-databind 2.8.6+ in gremlin-shaded
* TINKERPOP-1659 Docker build should use maven settings.xml
* TINKERPOP-1664 StarVertexProperty#property should throw an NPE if the value is null

[[release-3-1-6]]
=== TinkerPop 3.1.6 (Release Date: February 3, 2017)

* Fixed bug in `IncidentToAdjacentStrategy`, it was missing some invalidating steps.
* Returned a confirmation on session close from Gremlin Server.
* Use non-default port for running tests on Gremlin Server.
* Fully shutdown metrics services in Gremlin Server on shutdown.
* Deprecated `tryRandomCommit()` in `AbstractGremlinTest` - the annotation was never added in 3.1.1, and was only deprecated via javadoc.
* Minor fixes to various test feature requirements in `gremlin-test`.
* Allow developers to pass options to `docker run` with TINKERPOP_DOCKER_OPTS environment variable

==== Bugs

* TINKERPOP-1493 Groovy project doesn't build on Windows
* TINKERPOP-1545 IncidentToAdjacentStrategy is buggy

==== Improvements

* TINKERPOP-1538 Gremlin Server spawned by test suites should use a different port
* TINKERPOP-1544 Return a confirmation of session close
* TINKERPOP-1556 Allow Hadoop to run on IPv6 systems
* TINKERPOP-1557 Improve docker build time with this one weird trick!
* TINKERPOP-1598 Bump to Grovy 2.4.8

[[release-3-1-5]]
=== TinkerPop 3.1.5 (Release Date: October 17, 2016)

* Improved handling of `Cluster.close()` and `Client.close()` to prevent the methods from hanging.
* Fixed a bug in `NotStep` where child requirements were not being analyzed.
* Fixed output redirection and potential memory leak in `GremlinGroovyScriptEngine`.
* Corrected naming of `g_withPath_V_asXaX_out_out_mapXa_name_it_nameX` and `g_withPath_V_asXaX_out_mapXa_nameX` in `MapTest`.
* Improved session cleanup when a close is triggered by the client.
* Removed the `appveyor.yml` file as the AppVeyor build is no longer enabled by Apache Infrastructure.
* Fixed TinkerGraph which was not saving on `close()` if the path only consisted of the file name.
* Fixed a bug in `RangeByIsCountStrategy` which didn't use the `NotStep` properly.

==== Bugs

* TINKERPOP-1158 gremlin.sh -v emits log4j initialization errors
* TINKERPOP-1391 issue with where filter
* TINKERPOP-1442 Killing session should make better attempt to cleanup
* TINKERPOP-1451 TinkerGraph persistence cannot handle a single file name as the graph location
* TINKERPOP-1467 Improve close() operations on the Java driver
* TINKERPOP-1478 Propogate ScriptEngine fixes from groovy to GremlinGroovyScriptEngine
* TINKERPOP-1512 gremlin-server-classic.yaml is broken

==== Improvements

* TINKERPOP-927 bin/publish-docs.sh should only upload diffs.
* TINKERPOP-1264 Improve BLVP docs
* TINKERPOP-1477 Make DependencyGrabberTest an integration test

[[release-3-1-4]]
=== TinkerPop 3.1.4 (Release Date: September 6, 2016)

* Improved the error provided by a client-side session if no hosts were available.
* Fixed a bug in `PropertiesTest` which assumed long id values.
* Fixed a bug in `StarGraph` around self-edges.
* Fixed a potential leak of a `ReferenceCounted` resource in Gremlin Server.
* Renamed distributions to make the prefix "apache-tinkerpop-" as opposed to just "apache-".
* Fixed a problem (previously thought resolved on 3.1.3) causing Gremlin Server to lock up when parallel requests were submitted on the same session if those parallel requests included a script that blocked indefinitely.
* Fixed bug in `TailGlobalStep` where excess bulk was not accounted for correctly.

==== Bugs

* TINKERPOP-1350 Server locks when submitting parallel requests on session
* TINKERPOP-1375 Possible ByteBuf leak for certain transactional scenarios
* TINKERPOP-1377 Closing a remote in "console mode" has bad message
* TINKERPOP-1379 unaccounted excess in TailGlobalStep
* TINKERPOP-1397 StarVertex self edge has buggy interaction with graph filters
* TINKERPOP-1419 Wrong exception when a SessionedClient is initialized with no available host

==== Improvements

* TINKERPOP-989 Default documentation should be reference/index.html
* TINKERPOP-1376 Rename TinkerPop artifacts
* TINKERPOP-1413 PropertiesTest#g_V_hasXageX_propertiesXnameX assumes that ids are longs
* TINKERPOP-1416 Write Gremlin Server log files somewhere during doc generation
* TINKERPOP-1418 CoreTraversalTests depend on missing functionality

[[release-3-1-3]]
=== TinkerPop 3.1.3 (Release Date: July 18, 2016)

* Fixed bug in `SubgraphStep` where features were not being checked properly prior to reading meta-properties.
* Ensured calls to `Result.hasNext()` were idempotent.
* Avoid hamcrest conflict by using mockito-core instead of mockito-all dependency in `gremlin-test`.
* Fixed bug in `GremlinExecutor` causing Gremlin Server to lock up when parallel requests were submitted on the same session if those parallel requests included a script that blocked indefinitely.
* Changed `GremlinExecutor` timeout scheduling so that the timer would not start until a time closer to the actual start of script evaluation.
* Fixed bug in `SubgraphStrategy` where step labels were not being propogated properly to new steps injected by the strategy.
* Fix incorrect test `FeatureRequirement` annotations.
* Defaulted to `Edge.DEFAULT` if no edge label was supplied in GraphML.
* Fixed bug in `IoGraphTest` causing IllegalArgumentException: URI is not hierarchical error for external graph implementations.
* Fixed bug in `GremlinGroovyScriptEngineFileSandboxTest` resource loading
* Improved `TinkerGraph` performance when iterating vertices and edges.
* Fixed a bug where timeout functions provided to the `GremlinExecutor` were not executing in the same thread as the script evaluation.
* Fixed a bug in the driver where many parallel requests over a session would sometimes force a connection to close and replace itself.
* Graph providers should no longer rely on the test suite to validate that hyphens work for property keys.
* Optimized a few special cases in `RangeByIsCountStrategy`.
* Added more "invalid" variable bindings to the list used by Gremlin Server to validate incoming bindings on requests.
* Fixed a bug where the `ConnectionPool` in the driver would not grow with certain configuration options.
* Fixed a bug where pauses in Gremlin Server writing to an overtaxed client would generate unexpected `FastNoSuchElementException` errors.
* Named the thread pool used by Gremlin Server sessions: "gremlin-server-session-$n".
* Fixed a bug in `BulkSet.equals()` which made itself apparent when using `store()` and `aggregate()` with labeled `cap()`.
* Fixed a bug where `Result.one()` could potentially block indefinitely under certain circumstances.
* Ensured that all asserts of vertex and edge counts were being applied properly in the test suite.
* Fixed bug in `gremlin-driver` where certain channel-level errors would not allow the driver to reconnect.
* `SubgraphStep` now consults the parent graph features to determine cardinality of a property.
* Use of `Ctrl-C` in Gremlin Console now triggers closing of open remotes.
* Bumped SLF4J to 1.7.21 as previous versions suffered from a memory leak.
* Fixed a bug in `Neo4jGraphStepStrategy` where it wasn't defined properly as a `ProviderOptimizationStrategy`.
* Renamed `AndTest.get_g_V_andXhasXage_gt_27X__outE_count_gt_2X_name` to `get_g_V_andXhasXage_gt_27X__outE_count_gte_2X_name` to match the traversal being tested.
* Fixed a self-loop bug in `StarGraph`.
* Added configuration option for disabling `:remote` timeout with `:remote config timeout none`.
* Added `init-tp-spark.sh` to Gremlin Console binary distribution.
* Fixed bug where use of `:x` in a Gremlin Console initialization script would generate a stack trace.
* Added configuration options to Gremlin Driver and Server to override the SSL configuration with an `SslContext`.
* Added driver configuration settings for SSL: `keyCertChainFile`, `keyFile` and `keyPassword`.
* Fixed bug where transaction managed sessions were not properly rolling back transactions for exceptions encountered during script evaluation.
* Fixed bug in `:uninstall` command if the default `/ext` directory was not used.
* Added support to Gremlin Driver to allow either plain text or GSSAPI SASL authentication allowing the client to pass the SASL mechanism in the request.
* Improved dryRun functionality for the docs processor. It's now possible to dry run (or full run) only specific files.
* Added precompile of `ScriptInputFormat` scripts to `ScriptRecordReader` to improve performance.

==== Bugs

* TINKERPOP-906 Install plugin always fails after first unresolved dependency
* TINKERPOP-1088 Preserve Cardinality in Subgraph
* TINKERPOP-1092 Gremlin Console init script with :x throws exception
* TINKERPOP-1139 [Neo4JGraph] GraphTraversal with SubgraphStrategy removes addLabelStep (as("b"))
* TINKERPOP-1196 Calls to Result.one() might block indefinitely
* TINKERPOP-1215 Labeled a SideEffectCapStep cause problems.
* TINKERPOP-1242 ScriptEngineTest randomly hangs indefinately.
* TINKERPOP-1257 Bad SackTest variable use.
* TINKERPOP-1265 Managed Session Eval Exceptions Rollback
* TINKERPOP-1272 Gremlin Console distribution needs bin/init-tp-spark.sh
* TINKERPOP-1284 StarGraph does not handle self-loops correctly.
* TINKERPOP-1300 Many asserts around vertex/edge counts on graphs not applied
* TINKERPOP-1317 IoGraphTest throws error: URI is not hierarchical
* TINKERPOP-1318 java.lang.NoSuchMethodError: org/hamcrest/Matcher.describeMismatch
* TINKERPOP-1319 several FeatureRequirement annotations are incorrect in gremlin-test
* TINKERPOP-1320 GremlinGroovyScriptEngineFileSandboxTest throws error: URI is not hierarchical
* TINKERPOP-1324 Better error for invalid args to addV()
* TINKERPOP-1350 Server locks when submitting parallel requests on session
* TINKERPOP-1351 Number of connections going beyond the pool max size
* TINKERPOP-1352 Connection Pool doesn't always grow
* TINKERPOP-1359 Exception thrown when calling subgraph() on Neo4jGraph
* TINKERPOP-1360 intermittent error in spark-gremlin integration test

==== Improvements

* TINKERPOP-939 Neo4jGraph should support HighAvailability (Neo4jHA).
* TINKERPOP-1003 Setting up latest/current links for bins and docs.
* TINKERPOP-1020 Provide --dryRun selectivity for "half publishing" docs.
* TINKERPOP-1063 TinkerGraph performance enhancements
* TINKERPOP-1229 More Descriptive Messaging for :remote console
* TINKERPOP-1260 Log for validate-distribution.sh
* TINKERPOP-1263 Pass SASL mechanism name through with initial SASL response
* TINKERPOP-1267 Configure Console for no timeout on remote requests
* TINKERPOP-1269 More SSL settings for driver
* TINKERPOP-1295 Precompile ScriptInputFormat scripts once during initialization of ScriptRecordReader
* TINKERPOP-1301 Provide Javadoc for ScriptInput/OutputFormat's
* TINKERPOP-1302 Ctrl-C should kill open remotes in Console
* TINKERPOP-1312 .count().is(0) is not properly optimized
* TINKERPOP-1314 Improve error detection in docs preprocessor
* TINKERPOP-1354 Include all static enum imports in request validation for bindings *(breaking)*

[[release-3-1-2-incubating]]
=== TinkerPop 3.1.2 (Release Date: April 8, 2016)

* Fixed two `NullPointerException`-potential situations in `ObjectWritable`.
* Provided Docker script that allows the execution of several build tasks within a Docker container.
* Added a per-request `scriptEvaluationTimeout` option to the Gremlin Server protocol.
* Changed `DriverRemoteAcceptor` to send scripts as multi-line.
* Fixed a bug in `gremlin-driver` where connections were not returning to the pool after many consecutive errors.
* Fixed a bug where `tree()` did not serialize into GraphSON.
* Bumped to SLF4j 1.7.19.
* Bumped to Apache Hadoop 2.7.2.
* Fixed a bug in `gremlin-driver` where a really fast call to get a `Future` to wait for a result might not register an error raised from the server.
* Fixed a severe bug where `LP_O_OB_P_S_SE_SL_Traverser` was not registered with `GryoMapper`.
* The future from `GremlinExecutor.eval()` is completed after the entire evaluation lifecyle is completed.
* Spark `Memory` uses `collect().iterator()` instead of `toLocalIterator()` to reduce noise in Spark UI.
* Added the `:remote console` option which flips the Gremlin Console into a remote-only mode where all script evaluation is routed to the currently configured remote, which removes the need to use the `:>` command.
* Added `allowRemoteConsole()` to the `RemoteAcceptor` interface.
* The `:remote` for `tinkerpop.server` now includes an option to establish the connection as a "session".
* Provided an implementation for calls to `SessionedClient.alias()`, which formerly threw an `UnsupportedOperationException`.
* Bumped to commons-collections 3.2.2.
* Fixed a bug where `OrderGlobalStep` and `OrderLocalStep` were not incorporating their children's traverser requirements.
* Fixed a compilation bug in `TraversalExplanation`.
* Fixed bug where a session explicitly closed was being closed again by session expiration.
* Improved the recovery options for `gremlin-driver` after failed requests to Gremlin Server.
* Added `maxWaitForSessionClose` to the settings for `gremlin-driver`.
* Bumped to Netty 4.0.34.Final.
* Added "interpreter mode" for the `ScriptEngine` and Gremlin Server which allows variables defined with `def` or a type to be recognized as "global".
* Bumped to Apache Groovy 2.4.6.
* Added the `gremlin-archetype-server` archetype that demonstrates
* Added the `gremlin-archetype-tinkergraph` archetype that demonstrates a basic project that uses TinkerGraph.
* Added `gremlin-archetype` module to house TinkerPop "examples".
* Fixed a condition where `ConnectionPool` initialization in the driver would present a `NullPointerException` on initialization if there were errors constructing the pool in full.
* Fixed a bug in the round-robin load balancing strategy in the driver would waste requests potentially sending messages to dead hosts.
* Added new Provider Documentation book - content for this book was extracted from the reference documentation.
* Fixed a bug where multiple "close" requests were being sent by the driver on `Client.close()`.
* Fixed an `Property` attach bug that shows up in serialization-based `GraphComputer` implementations.
* Fixed a pom.xml bug where Gremlin Console/Server were not pulling the latest Neo4j 2.3.2.
* Fixed bug in "round robin" load balancing in `gremlin-driver` where requests were wrongly being sent to the same host.
* Prevented the spawning of unneeded reconnect tasks in `gremlin-driver` when a host goes offline.
* Fixed bug preventing `gremlin-driver` from reconnecting to Gremlin Server when it was restarted.
* Better handled errors that occurred on commits and serialization in Gremlin Server to first break the result iteration loop and to ensure commit errors were reported to the client.
* Added GraphSON serializers for the `java.time.*` classes.
* Improved the logging of the Gremlin Server REST endpoint as it pertained to script execution failures.
* `TraversalExplanation` is now `Serializable` and compatible with GraphSON and Gryo serialization.
* Fixed a problem with global bindings in Gremlin Server which weren't properly designed to handle concurrent modification.
* Deprecated `ScriptElementFactory` and made the local `StarGraph` globally available for ``ScriptInputFormat``'s `parse()` method.
* Improved reusability of unique test directory creation in `/target` for `AbstractGraphProvider`, which was formerly only available to Neo4j, by adding `makeTestDirectory()`.
* Optimized memory-usage in `TraversalVertexProgram`.
* `Graph` instances are not merely "closed" at the end of tests, they are "cleared" via `GraphProvider.clear()`, which should in turn cleans up old data for an implementation.
* Expanded the Gremlin Server protocol to allow for transaction management on in-session requests and updated the `gremlin-driver` to take advantage of that.
* Greatly reduced the amount of objects required in OLAP for the `ReducingBarrierStep` steps.
* Improved messages for the different distinct "timeouts" that a user can encounter with Gremlin Server.

==== Bugs

* TINKERPOP-1041 StructureStandardTestSuite has file I/O issues on Windows
* TINKERPOP-1105 SparkGraphComputer / Null Pointer Exceptions for properties traversals
* TINKERPOP-1106 Errors on commit in Gremlin Server don't register as exception on driver
* TINKERPOP-1125 RoundRobin load balancing always uses the second Host when size = 2
* TINKERPOP-1126 A single Host spawns many reconnect tasks
* TINKERPOP-1127 client fails to reconnect to restarted server
* TINKERPOP-1146 IoTest are not clearing the db after the test run
* TINKERPOP-1148 ConcurrentModificationException with bindings in Gremlin Server
* TINKERPOP-1150 Update pom file dependencies to work with Neo4j 2.3.2
* TINKERPOP-1159 Client sends multiple session close messages per host
* TINKERPOP-1168 Switch plugins in docs preprocessor
* TINKERPOP-1172 Reconnect to Gremlin Server previously marked as dead
* TINKERPOP-1175 Anonymous traversals can't be explained
* TINKERPOP-1184 Sessions not being closed properly
* TINKERPOP-1216 OrderStep or O_Traverser is broken
* TINKERPOP-1239 Excessive continual failure for requests can cause TimeoutException in driver
* TINKERPOP-1245 Gremlin shell starts incorrectly on OS X due to awk difference
* TINKERPOP-1251 NPE in ObjectWritable.toString
* TINKERPOP-1252 Failed Neo4j transaction can leave Neo4jTransaction in inconsistent state

==== Improvements

* TINKERPOP-732 gremlin-server GraphSON serializer issue with tree()
* TINKERPOP-916 Develop a better "simple" driver for testing and example purposes
* TINKERPOP-937 Extract the implementations sections of the primary documentation to its own book
* TINKERPOP-956 Connection errors tend to force a complete close of the channel
* TINKERPOP-1039 Enable auto-commit for session'd requests.
* TINKERPOP-1068 Bump to support jbcrypt-0.4m.jar
* TINKERPOP-1080 Bump Netty version - 4.0.34.Final
* TINKERPOP-1085 Establish TinkerPop "example" projects
* TINKERPOP-1096 Support aliasing for sessions in Gremlin Server
* TINKERPOP-1097 Gremlin Console supporting sessions
* TINKERPOP-1107 Provide a way to support global variables with sandboxing enabled
* TINKERPOP-1109 Make Gremlin Console better suited for system level installs
* TINKERPOP-1131 TraversalVertexProgram traverser management is inefficient memory-wise.
* TINKERPOP-1135 Improve GraphSON representation of java.time.* classes
* TINKERPOP-1137 Deprecate ScriptElementFactory and make star graph globally available
* TINKERPOP-1138 Improve messaging on server timeouts
* TINKERPOP-1147 Add serialization for TraversalExplanation
* TINKERPOP-1160 Add timeout configuration for time to wait for connection close
* TINKERPOP-1165 Tooling Support: Compile with -parameters
* TINKERPOP-1176 Bump Groovy version - 2.4.6
* TINKERPOP-1177 Improve documentation around Spark's storage levels
* TINKERPOP-1197 Document Gremlin Server available metrics
* TINKERPOP-1198 Bump commons-collections to 3.2.2
* TINKERPOP-1213 missing docs for has(label, key, value)
* TINKERPOP-1218 Usage of toLocalIterator Produces large amount of Spark Jobs

[[release-3-1-1-incubating]]
=== TinkerPop 3.1.1 (Release Date: February 8, 2016)

* Made `GryoRecordReader` more robust to 0 byte record splits.
* Fixed a constructor/serialization bug in `LP_O_OB_S_SE_SL_Traverser`.
* Added a lazy iterator, memory safe implementation of MapReduce to `SparkGraphComputer`.
* Added `MapReduce.combine()` support to `SparkGraphComputer`.
* Bumped to Neo4j 2.3.2.
* Fixed Java comparator contract issue around `Order.shuffle`.
* Optimized a very inefficient implementation of `SampleLocalStep`.
* Reduced the complexity and execution time of all `AbstractLambdaTraversal` instances.
* `DefaultTraversal` has a well defined `hashCode()` and `equals()`.
* Added serializers to Gryo for `java.time` related classes.
* Integrated `NumberHelper` in `SackFunctions`.
* Deprecated `VertexPropertyFeatures.supportsAddProperty()` which effectively was a duplicate of `VertexFeatures.supportsMetaProperties`.
* The Spark persistence `StorageLevel` can now be set for both job graphs and `PersistedOutputRDD` data.
* Added to the list of "invalid binding keys" allowed by Gremlin Server to cover the private fields of `T` which get exposed in the `ScriptEngine` on static imports.
* Added `BulkDumperVertexProgram` that allows to dump a whole graph in any of the supported IO formats (GraphSON, Gryo, Script).
* Fixed a bug around duration calculations of `cap()`-step during profiling.
* It is possible to completely avoid using HDFS with Spark if `PersistedInputRDD` and `PersistedOutpuRDD` are leveraged.
* `InputRDD` and `OutputRDD` can now process both graphs and memory (i.e. sideEffects).
* Removed Groovy specific meta-programming overloads for handling Hadoop `FileSystem` (instead, its all accessible via `FileSystemStorage`).
* Added `FileSystemStorage` and `SparkContextStorage` which both implement the new `Storage` API.
* Added `Storage` to the gremlin-core io-package which providers can implement to allow conventional access to data sources (e.g. `ls()`, `rm()`, `cp()`, etc.).
* Bumped to Spark 1.5.2.
* Bumped to Groovy 2.4.5.
* Added `--noClean` option in `bin/process-docs.sh` to prevent the script from cleaning Grapes and HDFS.
* Execute the `LifeCycle.beforeEval()` in the same thread that `eval()` is executed in for `GremlinExecutor`.
* Improved error handling of Gremlin Console initialization scripts to better separate errors in initialization script I/O versus execution of the script itself.
* Fixed a bug in `Graph.OptOut` when trying to opt-out of certain test cases with the `method` property set to "*".
* Added another `BulkLoader` implementation (`OneTimeBulkLoader`) that doesn't store temporary properties in the target graph.
* Added option to allow for a custom `ClassResolver` to be assigned to a `GryoMapper` instance.
* Fixed a `SparkGraphComputer` sorting bug in MapReduce that occurred when there was more than one partition.
* Added `strictTransactionManagement` to the Gremlin Server settings to indicate that the `aliases` parameter must be passed on requests and that transaction management will be scoped to the graphs provided in that argument.
* Fixed a `NullPointerException` bug in `PeerPressureVertexProgram` that occurred when an adjacency traversal was not provided.
* Standardized "test data directories" across all tests as generated by `TestHelper`.
* Fixed a bug in Gremlin Server where error messages were not always being passed back in the `statusMessage` field of the `ResponseMessage`.
* Added validation for parameter `bindings` to ensure that keys were `String` values.
* Improved Transaction Management consistency in Gremlin Server.
* Added `FileSandboxExtension` which takes a configuration file to white list methods and classes that can be used in `ScriptEngine` execution.
* Deprecated `SandboxExtension` and `SimpleSandboxExtension` in favor of `AbstractSandboxExtension` which provides better abstractions for those writing sandboxes.
* Fixed a long standing "view merge" issue requiring `reduceByKey()` on input data to Spark. It is no longer required.
* Added `Spark` static object to allow "file system" control of persisted RDDs in Spark.
* Added a Spark "job server" to ensure that persisted RDDs are not garbage collected by Spark.
* Improved logging control during builds with Maven.
* Fixed settings that weren't being passed to the Gremlin Driver `Cluster` through configuration file.
* `Column` now implements `Function`. The modulator `by(valueDecr)` can be replaced by `by(values,decr)` and thus, projection and order are separated.
* Added `InputRDDFormat` which wraps an `InputRDD` to make it accessible to Hadoop and not just Spark.
* Added `AbstractSparkTest` which handles closing `SparkContext` instances between tests now that we support persisted contexts.
* Fixed a serialization bug in `GryoSerializer` that made it difficult for graph providers to yield `InputRDDs` for `SparkGraphComputer`.
* `SparkGraphComputer` is now tested against Gryo, GraphSON, and `InputRDD` data sources.
* `HadoopElementIterator` (for Hadoop-Gremlin OLTP) now works for any `InputFormat`, not just `FileInputFormats`.
* Added `Traverser.Admin.getTags()` which are used to mark branches in a traversal (useful in `match()` and related future steps).
* Fixed the `Future` model for `GiraphGraphComputer` and `SparkGraphComputer` so that class loaders are preserved.
* Added support for arbitrary vertex ID types in `BulkLoaderVertexProgram`.
* Deprecated `credentialsDbLocation` from `SimpleAuthenticator` in Gremlin Server.
* `TinkerGraph` has "native" serialization in GraphSON, which enables it to be a return value from Gremlin Server.
* Improved the ability to embed Gremlin Server by providing a way to get the `ServerGremlinExecutor` and improve reusability of `AbstractEvalOpProcessor` and related classes.
* Added `Authenticator.newSaslNegotiator(InetAddress)` and deprecated the zero-arg version of that method.
* `ProfileStep` is now available off of `Traversal` via `profile()`. To be consistent with `Traversal.explain()`.
* If no comparator is provided to `order()`, `Order.incr` is assumed (previously, an exception occurred).
* Fixed various Gremlin-Groovy tests that assumed `toString()`-able ids.
* Split TinkerPop documentation into different directories.
* Added `explain()`-step which yields a `TraversalExplanation` with a pretty `toString()` detailing the compilation process.
* Fixed a traversal strategy ordering bug in `AdjacentToIncidentStrategy` and `IncidentToAdjacentStrategy`.
* Made a number of changes to improve traversal startup and execution performance.
* Added support for 'gremlin.tinkergraph.graphLocation' to accept a fully qualified class name that implements `Io.Builder` interface.

==== Bugs

* TINKERPOP-763 IsStep broken when profiling is enabled.
* TINKERPOP-972 Cluster::close does not shut down its executor
* TINKERPOP-973 BLVP shouldn't clear configuration properties
* TINKERPOP-976 Fail earlier if invalid version is supplied in validate-distribution.sh
* TINKERPOP-977 Dead link to traversal javadocs
* TINKERPOP-979 ComputerVerificationStrategy not picking up Order local traversal
* TINKERPOP-985 shouldPersistDataOnClose makes incorrect feature check
* TINKERPOP-990 Mixed types in VertexPropertyTest
* TINKERPOP-993 cyclicPath is not(simplePath)
* TINKERPOP-997 FeatureRequirementSet.SIMPLE should not require multi-property *(breaking)*
* TINKERPOP-1000 GremlinGroovyScriptEngineOverGraphTest failures
* TINKERPOP-1001 SugarLoaderPerformanceTest contains hardcoded vertex ids
* TINKERPOP-1002 Should rollback transaction after catching on close
* TINKERPOP-1006 Random error during builds: shouldReloadClassLoaderWhileDoingEvalInSeparateThread()
* TINKERPOP-1011 HadoopGraph can't re-attach when the InputFormat is not a FileInputFormat
* TINKERPOP-1012 BulkLoaderVertexProgram shouldn't assume vertex IDs of type Long
* TINKERPOP-1025 Solve SparkContext Persistence Issues with BulkLoaderVertexProgram
* TINKERPOP-1027 Merge view prior to writing graphRDD to output format/rdd
* TINKERPOP-1036 Support self-looping edges in IO
* TINKERPOP-1052 @Graph.OptOut causes Exception during Suite setup
* TINKERPOP-1060 LambdaRestrictionStrategy too restrictive
* TINKERPOP-1075 Profile duration of cap step seems broken.
* TINKERPOP-1083 Traversal needs a hashCode() and equals() definition.
* TINKERPOP-1089 Order.shuffle implementation is too fragile
* TINKERPOP-1119 LP_O_OB_S_SE_SL_Traverser doesn't have a protected constructor().

==== Improvements

* TINKERPOP-320 BulkDumperVertexProgram
* TINKERPOP-379 MessageScope.Local.setStaticMessage(M msg)
* TINKERPOP-824 Do we need runtime BigDecimal in more places?
* TINKERPOP-859 Provide a more general way to set log levels in plugins
* TINKERPOP-860 Bindings applied to the PluginAcceptor should appear to Gremlin Server
* TINKERPOP-886 Allow any GraphReader/Writer to be persistence engine for TinkerGraph
* TINKERPOP-891 Re-examine Sandboxing Abstractions
* TINKERPOP-912 Improve the ability to embed Gremlin Server with Channelizer injection
* TINKERPOP-928 Use directories to separate different books
* TINKERPOP-930 Tie Alias to Transaction Manager in Gremlin Server
* TINKERPOP-938 Add a "clear SNAPSHOT jars" section to the process-docs.sh.
* TINKERPOP-941 Improve error message for wrong order().by() arguments
* TINKERPOP-943 Warn if Gremlin Server is running prior to generating docs
* TINKERPOP-945 Exceptions should allow me to include root cause if/when available
* TINKERPOP-952 Include Cardinality.list example in VertexProperty section of main docs.
* TINKERPOP-954 Consistent test directory usage
* TINKERPOP-957 Improve speed of addV()
* TINKERPOP-964 Test XXXGraphComputer on a Hadoop2 cluster (non-pseudocluster).
* TINKERPOP-970 ProfileStep should be off Traversal, not GraphTraversal
* TINKERPOP-978 Native TinkerGraph Serializers for GraphSON
* TINKERPOP-981 Deprecate support for credentialsDbLocation in Gremlin Server Config
* TINKERPOP-982 valuesDecr, valuesIncr, keysDecr, and valuesDecr is lame.
* TINKERPOP-983 Provide a way to track open Graph instances in tests
* TINKERPOP-984 Use GraphProvider for id conversion in Groovy Environment test suite
* TINKERPOP-987 Use tinkerpop.apache.org URL in all documentation and homepage
* TINKERPOP-988 SparkGraphComputer.submit shouldn't use ForkJoinPool.commonPool
* TINKERPOP-992 Better support for schema driven Graphs in IO related tests
* TINKERPOP-994 Driver using deprecated Rebindings Still
* TINKERPOP-995 Add Authenticator.newSaslNegotiator(InetAddress)
* TINKERPOP-996 Please delete old releases from mirroring system
* TINKERPOP-998 Deprecate VertexPropertyFeatures.FEATURE_ADD_PROPERTY
* TINKERPOP-1009 Add a CAUTION to documentation about HadoopGraph and getting back elements
* TINKERPOP-1013 Traverser tags as a safer way of using path labels
* TINKERPOP-1018 Allow setting for maxContentLength to be set from yaml in driver
* TINKERPOP-1019 Convert println in test to SLF4j
* TINKERPOP-1022 Automatically warm up ops handlers
* TINKERPOP-1023 Add a spark variable in SparkGremlinPlugin like we do hdfs for HadoopGremlinPlugin
* TINKERPOP-1026 BVLP should store vertex IDs as String
* TINKERPOP-1033 Store sideEffects as a persisted RDD
* TINKERPOP-1035 Better Consistency in Gremlin Server Transaction Management
* TINKERPOP-1045 Client-Side Hangs when attempting to access a HashMap with Keys of type Integer
* TINKERPOP-1047 TinkerGraph GraphSON storage format broken
* TINKERPOP-1051 Add note in best practice docs about gremlin server heap setting
* TINKERPOP-1055 Gremlin Console FileNotFoundException can be misleading
* TINKERPOP-1062 Make LifeCycle beforeEval execute in same thread as eval operation
* TINKERPOP-1064 Allow a ClassResolver to be added to GryoMapper construction
* TINKERPOP-1065 Fix some typos and clarify some wording in the TinkerPop documentation
* TINKERPOP-1066 Add ioRegistries configuration to GraphSON MessageSerializer
* TINKERPOP-1067 Update Groovy to 2.4.5
* TINKERPOP-1072 Allow the user to set persistence options using StorageLevel.valueOf()
* TINKERPOP-1073 HadoopGraph toString() is weird for Spark PersitedRDD data.
* TINKERPOP-1086 Include gryo serializers for java.time related classes
* TINKERPOP-1087 Add has()/order() to FilterRankStrategy
* TINKERPOP-1093 Add Spark init.sh script and update dev documentation.
* TINKERPOP-1100 Look deeply into adding combine()-support in Spark MapReduce.
* TINKERPOP-1117 InputFormatRDD.readGraphRDD requires a valid gremlin.hadoop.inputLocation, breaking InputFormats (Cassandra, HBase) that don't need one

[[release-3-1-0-incubating]]
=== TinkerPop 3.1.0 (Release Date: November 16, 2015)

This release also includes changes from <<release-3-0-1-incubating, 3.0.1-incubating>> and <<release-3-0-2-incubating, 3.0.2-incubating>>.

* Fixed bug in Gryo and GraphSON (with embedded types) serialization for serialization of results returned from `Map.entrySet()`.
* `Transaction` settings for `onReadWrite` and `onClose` are now `ThreadLocal` in nature of standard transactions.
* Optimized `BulkLoaderVertexProgram`. It now uses `EventStrategy` to monitor what the underlying `BulkLoader` implementation does (e.g. whether it creates a new vertex or returns an existing).
* Integrated `NumberHelper` in `SumStep`, `MinStep`, `MaxStep` and `MeanStep` (local and global step variants).
* Gremlin Console remoting to Gremlin Server now supports a configuration option for assigning aliases.
* `CountMatchAlgorithm`, in OLAP, now biases traversal selection towards those traversals that start at the current traverser location to reduce message passing.
* Fixed a file stream bug in Hadoop OLTP that showed up if the streamed file was more than 2G of data.
* Added the ability to set thread local properties in `SparkGraphComputer` when using a persistent context.
* Bumped to Neo4j 2.3.0.
* Deprecated "rebindings" as an argument to Gremlin Server and replaced it with "aliases".
* Added `PersistedInputRDD` and `PersistedOutputRDD` which enables `SparkGraphComputer` to store the graph RDD in the context between jobs (no HDFS serialization required).
* Renamed the `public static String` configuration variable names of TinkerGraph (deprecated old variables).
* Added `GraphComputer.configure(key,value)` to allow engine-specific configurations.
* `GraphStep` is no longer in the `sideEffect`-package and is now in `map`-package (breaking change).
* Added support for mid-traversal `V()`-steps (`GraphStep` semantics updated).
* Fixed `Number` handling in `Operator` enums. Prior this change a lot of operations on mixed `Number` types returned a wrong result (wrong data type).
* Fixed a bug in Gremlin Server/Driver serializer where empty buffers were getting returned in certain cases.
* Renamed `ConjunctionX` to `ConnectiveX` because "conjunction" is assumed "and" (disjunction "or"), where "connective" is the parent concept.
* Removed `PathIdentityStep` as it was a hack that is now solved by `Traversal.Admin.addTraverserRequirement()`.
* Added `Traversal.Admin.addTraverserRequirement()` to allow a traversal strategy or source to add requirements (not only step determined anymore).
* Added `TraverserRequirement.ONE_BULK` to state the traverser does not handle bulk.
* Added `GraphTraversalSource.withBulk(boolean)` to enabled users to compute only using `bulk=1`.
* Gremlin Server supports Netty native transport on linux.
* Removed the need for `GFunction` (etc.) closure wrappers in Gremlin-Groovy as `as Function` can be used to convert closures accordingly.
* Added `SelectColumnStep` (`select(keys)` and `select(values)`). Deprecated `mapKeys()` and `mapValues()`.
* Renamed `gremlin.hadoop.graphInputRDD` and `gremlin.hadoop.graphOutputRDD` to `gremlin.spark.graphInputRDD` and `gremlin.spark.graphOutputRDD`, respectively.
* Fixed a bug in `FoldStep` around bulking. This could be a breaking change, but it is the correct semantics.
* Previous `group()`-behavior steps are accessible via the deprecated `groupV3d0()`-steps.
* `GroupStep` and `GroupSideEffectStep` now do lazy reductions to reduce memory footprint. Breaking change for `group()` semantics.
* Added `GroupStepHelper` with various static methods and classes that are used by both `GroupStep` and `GroupSideEffectStep`.
* Added `BarrierStep` interface with `processAllStarts()` method which process all starts up to yielding the barrier result.
* Fixed a severe threading issue in `TinkerGraphComputer`.
* The location of the jars in HDFS is now `hadoop-gremlin-x.y.z-libs` to ensure multiple TinkerPop versions don't clash.
* `GiraphGraphComputer` will only upload the jars to HDFS if it doesn't already exist (to help speed up startup time).
* `GiraphGraphComputer.workers()` is smart about using threads and machines to load balance TinkerPop workers across cluster.
* `GraphComputer.workers(int)` allows the user to programmatically set the number of workers to spawn.
* Added `GryoSerializer` as the new recommended Spark `Serializer`. Handles `Graph` and `GryoMapper` registries.
* `GryoPool` now makes use of `GryoPool.Builder` for its construction.
* Bumped to Apache Hadoop 2.7.1.
* Bumped to Apache Giraph 1.1.0.
* Bumped to Apache Spark 1.5.1.
* Split Hadoop-Gremlin apart such there is now `hadoop-gremlin`, `spark-gremlin`, and `giraph-gremlin` (and respective `GremlinPlugins`).
* Added `LambdaCollectingBarrierStep` which generalizes `NoOpBarrierStep` and allows for `barrier(normSack)`-type operations.
* Fixed bugs in the Gremlin Server's NIO protocol both on the server and driver side.
* Added `Path.popEquals(Pop,Object)` to check for path equality based on `Pop` (useful for `TraverserRequirement.LABELED_PATH`).
* Added `Operator.assign` to allow setting a direct value.
* `Operator` is now a `BinaryOperator<Object>` with appropriate typecasting for respective number operators.
* Simplified `SackValueStep` so it now supports both `sack(function)` and `sack(function).by()`. Deprecated `sack(function,string)` .
* Added `Parameters` object to allow for the parameters of a step to be retrieved at runtime via a traversal.
* Redesigned (though backwards compatible) `AddEdgeStep`, `AddVertexStep`, and `AddPropertyStep` (and respective `GraphTraversal` API).
* Added `GraphTraversalSource.inject()` so users can spawn a traverser with non-graph objects.
* `GraphStep` can now take a single argument `Collection` which is either elements or element ids (i.e. `g.V([1,2,3])` is supported now).
* Added `LoopsStep` to make the loop counter accessible within `repeat()`, `until()` and `emit()`.
* Gephi Plugin no longer requires manual insert of `store` steps to visualize a traversal.
* Added a `TinkerIoRegistry` that registers a custom serializer for Gryo that will serialize an entire `TinkerGraph` instance.
* Added configuration options to Gephi Plugin for setting the size of nodes visualized.
* Replaced `DedupBijectionStrategy` with the more effective `FilterRankingStrategy`.
* `ComputerAwareSteps` must not only handle step ids, but also step labels.
* Renamed `B_O_P_SE_SL_Traverser` to `B_LP_O_P_SE_SL_Traverser` as it now supports `TraverserRequirement.LABELED_PATH`.
* Added `B_LP_O_S_SE_SL_Traverser` in support of `TraverserRequirement.LABELED_PATH`.
* Added `TraverserRequirement.LABELED_PATH` which only generates path data for steps that are labeled (greatly increases the likelihood of bulking).
* Fixed a bug in `Path` usage that required an API update: `Path.addLabel()` is now `Path.extend(Set<String>)` and `Traverser.addLabels(Set<String>)`.
* Made `Path` iterable, so that it can be ``unfold()``'ed and used by local steps like `min(local)`, `max(local)`, etc.
* `WhereTraversalStep` and `WherePredicateStep` are now the only "special" `Scoping` steps after `MatchStartStep` in `match()`.

==== Bugs

* TINKERPOP-774 order / dedup issues
* TINKERPOP-799 [Proposal] with()-modulator for stream level variable binding.
* TINKERPOP-801 groupCount() fails for vertices (elements?) (using Spark)
* TINKERPOP-811 AddPropertyStepTest fails "all of a sudden"
* TINKERPOP-823 addV() broken for multi-value properties
* TINKERPOP-843 Misspecified HADOOP_GREMLIN_LIBS generates NullPointerException
* TINKERPOP-857 Add GraphComputer.config(key,value)
* TINKERPOP-895 Use "as BinaryOperator" and remove GBinaryOperator
* TINKERPOP-903 Fix empty buffer return upon buffer capacity exceeded
* TINKERPOP-910 In session transaction opened from sessionless request
* TINKERPOP-918 ComputerVerificationStrategy is too restrictive
* TINKERPOP-926 Renamed TinkerGraph public statics to common pattern used for other statics.
* TINKERPOP-948 AbstractGremlinProcessTest.checkMap not asserted in GroupTest
* TINKERPOP-953 Artifact equality is not evaluating properly
* TINKERPOP-955 HashMap$Node not serializable

==== Improvements

* TINKERPOP-297 Ensure Consistent Behavior Over Deleted Elements *(breaking)*
* TINKERPOP-333 Support VertexProperty in PartitionStrategy
* TINKERPOP-391 More fluency in GraphComputer for parameterization.
* TINKERPOP-616 Use Spark 1.3.0 in Hadoop-Gremlin.
* TINKERPOP-624 Passing Detached/Referenced to Graph.vertices/edge()
* TINKERPOP-680 Configurable Channelizer for Gremlin Driver
* TINKERPOP-728 Improve Remote Graph Object Treatment in Console
* TINKERPOP-756 Provide a strict parsing option for GraphMLReader
* TINKERPOP-760 Make loop counter accessible within repeat()
* TINKERPOP-762 Allow mid-traversal V() (and E())
* TINKERPOP-765 Decompose AbstractTransaction for different transactional contexts *(breaking)*
* TINKERPOP-767 Path should play well with "local" steps.
* TINKERPOP-768 MatchStep in OLAP should be smart about current vertex.
* TINKERPOP-769 Make the introduction of the TP3 docs story better.
* TINKERPOP-772 TraverserRequirement.LABELED_PATH
* TINKERPOP-796 Support merge binary operator for Gremlin sacks *(breaking)*
* TINKERPOP-798 [Proposal] Rename mapKeys()/mapValues() to select(keys) and select(values).
* TINKERPOP-802 Provide sack(object) so that the sack can be directly set.
* TINKERPOP-803 A better solution to g.V(someCollection.toArray())
* TINKERPOP-805 Enforce AutoCloseable Semantics on Transaction *(breaking)*
* TINKERPOP-821 Improve testing around TraversalHelper around recursive methods
* TINKERPOP-825 [Proposal] SetBulkStep (sideEffectStep)
* TINKERPOP-826 OneToManyBarrierStrategy
* TINKERPOP-827 Add a console session to the PageRank section of the docs.
* TINKERPOP-829 TinkerGraphComputer should support the user specified thread/worker count.
* TINKERPOP-835 Shade Jackson Dependencies *(breaking)*
* TINKERPOP-836 Support Hadoop2 in place of Hadoop1
* TINKERPOP-850 Reduce Graph.addVertex overload ambiguity *(breaking)*
* TINKERPOP-851 GroupCountStep needs a by() for the count.
* TINKERPOP-861 Solve "The Number Problem" for Operator (and follow on operators)
* TINKERPOP-863 [Proposal] Turn off bulking -- or is there something more general? (hope not).
* TINKERPOP-866 GroupStep and Traversal-Based Reductions *(breaking)*
* TINKERPOP-868 Allow Spark Gremlin Computer to Reuse Spark Contexts
* TINKERPOP-874 Rename Gremlin-Spark properties using gremlin.spark prefix. *(breaking)*
* TINKERPOP-876 Rename VendorOptimizationStrategy XXXOptimizationStrategy *(breaking)*
* TINKERPOP-879 Remove deprecated promoteBindings from GremlinExecutor *(breaking)*
* TINKERPOP-885 Change Transaction.onReadWrite() to be a ThreadLocal setting *(breaking)*
* TINKERPOP-888 GraphTraversal.property overloads *(breaking)*
* TINKERPOP-896 Simplify the {{withSack}} methods of {{GraphTraversalSource}}. *(breaking)*
* TINKERPOP-897 Remove deprecated GSupplier, GFunction, GConsumer, etc. methods. *(breaking)*
* TINKERPOP-898 Rename ConjuctionP and ConjuctionStep to ConnectiveP and ConnectiveStep *(breaking)*
* TINKERPOP-899 Bump to the latest version of Neo4j.
* TINKERPOP-900 Provide by(object) which compiles to by(constant(object))
* TINKERPOP-901 Option for use of Netty epoll on Linux to reduce GC pressure
* TINKERPOP-904 BulkLoaderVertexProgram optimizations
* TINKERPOP-905 Harden time oriented tests in ResultQueueTest
* TINKERPOP-907 getters for RepeatStep.untilTraversal and RepeatStep.emitTraversal
* TINKERPOP-908 Use line breaks in documentation
* TINKERPOP-909 Improve steps that handle numeric data
* TINKERPOP-911 Allow setting Thread Specific Spark JobGroup/Custom Properties based on hadoop conf
* TINKERPOP-913 Rename Gremlin Server arguments rebinding to alias
* TINKERPOP-914 DriverRemoteAcceptor in Gremlin Console supports aliases
* TINKERPOP-917 Add HadoopGraph.open(String)
* TINKERPOP-922 Add a book for Developer Documentation
* TINKERPOP-923 Add a book for Tutorials
* TINKERPOP-925 Use persisted SparkContext to persist an RDD across Spark jobs.
* TINKERPOP-931 Make it possible to extend the core OpProcessor implementations
* TINKERPOP-933 Improve release process to get files named properly
* TINKERPOP-935 Add missing "close" operation to the session opProcessor docs

== TinkerPop 3.0.0 (A Gremlin Rāga in 7/16 Time)

image::https://raw.githubusercontent.com/apache/tinkerpop/master/docs/static/images/gremlin-hindu.png[width=225]

[[release-3-0-2-incubating]]
=== TinkerPop 3.0.2 (Release Date: October 19, 2015)

* Cleaned up `ext/` directory when plugin installation fails for `gremlin-server` and `gremlin-console`.
* Fixed issues in `gremlin-server` when configured for HTTP basic authentication.
* Made `BulkLoaderVertexProgram` work for any persistent TP3-supporting graph (input and output).
* `TreeSideEffectStep` now implements `PathProcessor` which fixed a `ComputerVerificationStrategy` issue.
* Added a shell script that verifies source and binary distributions.
* Fixed a bulk related bug in `GroupStep` when used on `GraphComputer` (OLAP).
* Gremlin Server binary distribution now packages `tinkergraph-gremlin` and `gremlin-groovy` as plugins to be consistent with Gremlin Console's packaging.
* The `RepeatStep` clauses (`until()`,`emit()`,`repeat()`) can only be set at most one time in order to prevent user confusion.
* Fixed a `clone()` bug in `RepeatStep`, `TreeStep`, `GroupCountStep`, `GroupStep`, and `TraversalRing`.
* Fixed a thread context bug in `TinkerGraphComputer`.
* Fixed issues with the `gremlin-driver` related to hanging connections in certain conditions.
* TinkerGraph now has an option for persistence where the data is saved on `close()` and, if present, loaded on `open()`.
* Added an overload for `GremlinExecutor.eval()` that takes a `Lifecycle` object to override some default settings from `GremlinExecutor.Builder`.
* Improved session closing for transactional graphs during shutdown of Gremlin Server.
* Fixed id parameter used in tests for `GroovyStoreTest` and `GroovyRepeatTest` to not be treated as an embedded string.
* `GraphStep` will convert any `Vertex` or `Edge` ids to their id `Object` prior to submission to `GraphComputer` (OLAP).

==== Bugs

* TINKERPOP-814 ConnectionPool can fill with dead Connections
* TINKERPOP-816 Gryo deserialization of error response with null message causes NPE and protocol desync
* TINKERPOP-817 Gryo serialization of large responses fails and causes protocol desync
* TINKERPOP-840 TreeTest Is not being ignored via ComputerVerificationStrategy
* TINKERPOP-849 gremlin-server doesn't close sessions on 'close' opcode
* TINKERPOP-855 sasl authentication type error due to Json format
* TINKERPOP-865 Errors with HTTP REST basic auth
* TINKERPOP-867 TinkerGraphProvider does not initialize temp dir
* TINKERPOP-870 Rebound client requires a connection to occur on the underlying client.
* TINKERPOP-877 Driver hangs if SSL enabled on server but not on client

==== Improvements

* TINKERPOP-828 TinkerGraph can supportPersistence(), should we allow it.
* TINKERPOP-830 process-docs.sh introduces extra white space dependent on console width
* TINKERPOP-839 Docs should have a ${version.number} under the logo.
* TINKERPOP-852 A shell script that validates the distribution artifacts at release time
* TINKERPOP-853 TinkerPop Logo in JavaDoc index.html
* TINKERPOP-858 Cleanup after failed :install

[[release-3-0-1-incubating]]
=== TinkerPop 3.0.1 (Release Date: September 2, 2015)

* `Compare` now uses `BigDecimal` internally to ensure that precision is not lost on standard number comparisons.
* Renamed `ComputerVerificationStrategy` to `VerificationStrategy` so all the verification strategies can use it.
* Added `StandardVerificationStrategy` that throws exceptions for illegal traversal patterns on the standard engine (which extends to `GraphComputer`).
* Added `GraphFeatures.supportsConcurrentAccess()` to allows `Graph` implementations to signify if multiple instances can access the same data.
* Clarified semantics of `Transaction.close()` in unit tests - now refers only to closing the current transaction in the current thread.
* `Neo4jGraph` no longer uses `OptOut` on `TransactionTest.shouldRollbackOnCloseWhenConfigured` (formerly `shouldRollbackOnShutdownWhenConfigured`)
* Gremlin Server initialization scripts can now return a `Map` of values that will become global bindings for the server.
* Introduced the `--dryRun` option to the document generation process which ignores actual script execution in the Gremlin Console.
* Fixed bug in `EventStrategy` around property changed events when calling `property` without cardinality or meta-property values.
* Improved support for the `Accept` header for REST-based requests in Gremlin Server.
* `GraphFactory` now allows specification of the class to use to instantiate the `Graph` through the `GraphFactoryClass` annotation.
* Added `wrapAdjacencyList` and `unwrapAdjacencyList` options to `GraphSONWriter` and `GraphSONReader` respectively, thus allowing valid JSON to be written/read if the user desires.
* Added Gremlin Server/Driver authentication support via SASL.
* Added Basic HTTP authentication support for REST in Gremlin Server.
* Added Gremlin Server plugin to help with "credential graph" management (used in conjunction with authentication features of Gremlin Server).
* Added "secure" Gremlin Server/Driver example configuration files.
* Adjusted configuration for javadoc generation to eliminate error messages.
* Removed "reserved" graph concept names from tests (e.g. "label", "edge", "value") to support the convention of avoiding these strings for property names.
* Introduced `GraphProvider.Descriptor` which annotates a `GraphProvider` implementation to describe what `GraphComputer` implementation will be used.
* Modified `OptOut` to include a `computers` attribute which allows the `Graph` to opt-out of computer-based tests for specific computation engines.
* Added a `SandboxExtension` that can be plugged into `TypeCheckedCustomizerProvider` and `CompileStaticCustomizerProvider` to control classes and methods that can be used in the `GremlinGroovyScriptEngine`.
* Added a number of new `ImportCustomizerProvider` implementations such as, `TimedInterruptCustomizerProvider`, `TypeCheckedCustomizerProvider` and others.
* Refactored `GremlinGroovyScriptEngine` to make more general use of `ImportCustomizerProvider` implementations.
* Removed `SecurityCustomizerProvider` class and the "sandbox" configuration on the `ScriptEngines` class - this was an experimental feature and not meant for public use.
* Removed dependency on `groovy-sandbox` from the `gremlin-groovy` module.

==== Bugs

* TINKERPOP-770 Exception while AddPropertyStep tries to detach vertex property
* TINKERPOP-780 Use of fold() in repeat()
* TINKERPOP-782 map(Traversal) should declare requirements of child
* TINKERPOP-785 Gremlin Server Not Properly Reporting Port Conflict
* TINKERPOP-792 select at start of match traversal on Map can fail
* TINKERPOP-794 IncidentToAdjecentStrategy malfunction
* TINKERPOP-804 Failed installing neo4j-gremlin extension on Windows 7
* TINKERPOP-822 Neo4j GraphStep with element arguments ignores has  *(breaking)*

==== Improvements

* TINKERPOP-576 Gremlin Server Authentication
* TINKERPOP-582 Remove Groovy Sandbox Dependency
* TINKERPOP-610 General graph concept names in test schema
* TINKERPOP-656 IoRegistry Chaining
* TINKERPOP-690 Be able to OPT_OUT for Standard, but not Computer *(breaking)*
* TINKERPOP-699 GraphSON writeGraph not producing valid json object
* TINKERPOP-750 Compare should not have special case for Number
* TINKERPOP-752 Make Gremlin Server Better Respect ACCEPT
* TINKERPOP-764 Unify semantics of Transaction.close() in tests and documentation *(breaking)*
* TINKERPOP-771 IoRegistry Instantiation With GryoPool
* TINKERPOP-778 Support GraphFactory location via annotation.
* TINKERPOP-791 Document rules for committers
* TINKERPOP-797 order() seems to only like List? *(breaking)*
* TINKERPOP-808 TraversalComparator.comparator needs a getter

=== TinkerPop 3.0.0 (Release Date: July 9, 2015)

* Modified the `GremlinExecutor` to catch `Throwable` as opposed to `Exception` so as to properly handle `Error` based exceptions.
* Modified the `GremlinGroovyScriptEngine` compilation configuration to prevent inappropriate script evaluation timeouts on standalone functions.
* Added a custom configuration for "timed interrupt" in the `ScriptEngines` instantiation of the `GremlinGroovyScriptEngine`.
* Added `mapKeys()` (`MapKeyStep`) and `mapValues()` (`MapValueStep`) to get the keys and values of a map, respectively.
* `select()` no longer supports empty arguments. The user must specify the keys they are selecting.
* `MatchStep` and `match()` no longer have a "start label" parameter -- it is computed if the incoming traverser does not have requisite labels.
* Turned transactional testing back on in Gremlin Server using Neo4j.
* Renamed `Transaction.create()` to `Transaction.createThreadedTx()`.
* Added `TraversalParent.removeGlobalChild()` and `TraversalParent.removeLocalChild()`.
* Added a `clear` option to the Gephi Plugin to empty the Gephi workspace.
* Refactored `ResultSet` and related classes to stop polling for results.
* `AbstractStep` now guarantees that bulk-less and null-valued traversers are never propagated.
* Added `dedup(string...)` which allows for the deduplication of a stream based on unique scope values.
* Fixed multiple bugs in the Gephi Plugin related to refactoring of traversal side-effects.
* Split `WhereStep` into `WherePredicateStep` and `WhereTraversalStep` to simplify internals.
* Prevent the driver from attempting to reconnect on a dead host if the `Cluster.close()` method has been called.
* Renamed the "deactivate" option on `:plugin` command to "unuse" to be symmetric with the "use" option.
* Added `Traversal.toStream()` to turn the `Traversal<S,E>` into a `Stream<E>`.
* Added `Scoping.Variable` enum of `START` and `END` which allows the `Scoping` step to specify where its bindings are.
* `ComputerVerificationStrategy` is smart about not allowing `WhereXXXStep` with a start-variable to run in OLAP as it selects the value from the path.
* Rewrote `MatchStep` where it now works on `GraphComputer`, solves more patterns, provides plugable execution plans, supports nested AND/OR, `not()`-patterns, etc.
* Renamed `Graphs` in Gremlin Server to `GraphManager`.
* Fixed bug in Gremlin Driver where client-side serialization errors would not bubble up properly.
* Fixed problem in Gremlin Server to ensure that a final `SUCCESS` or `NO_CONTENT` message assured that the transaction was successful in sessionless requests.
* Arrow keys for cycling through command history now work in Gremlin Console when being used on Windows.
* Added `NotStep` and `not(traversal)` for not'ing a traversal (integrates like `ConjunctionStep`).
* Removed `TraversalP`. Traversals and `P`-predicates are completely separate concepts.
* `has(key,traversal)` is now an alias for `filter(__.values(key).traversal)` using `TraversalFilterStep`.
* Simplified `SubgraphStrategy` by using `TraversalFilterStep` instead of the more complex `WhereStep`.
* Added `TraversalMapStep`, `TraversalFlatMapStep`, `TraversalFilterStep`, and `TraversalSideEffectStep` which all leverage an internal traversal.
* Added `Path.get(pop,label)` as default helpers in `Path`.
* Added `Pop.first`, `Pop.last`, and `Pop.all` as enums for getting single items from a collection or a list of said items.
* Changed `GremlinServer.start()` to return a `CompletableFuture` that contains the constructed `ServerGremlinExecutor`.
* Restructured `IoTest` breaking it up into smaller and more logically grouped test cases.
* Gremlin Server `Settings` now has sensible defaults thus allowing the server to be started with no additional configuration.
* Fixed garbled characters in Gremlin Console that notably showed up in `:help`
* Replaced dependency on `groovy-all` with individual Groovy dependencies as needed.
* Bumped `org.gperfutils:gbench` to the `0.4.3` and a version explicitly compatible with Groovy 2.4.x.
* Renamed `KeyStep` to `PropertyKeyStep` to be consistent with `PropertyValueStep`.
* Added `Gremlin-Lib-Paths` to modify paths in plugin `lib` directory.
* Modified the capabilities of `Gremlin-Plugin-Paths` to delete paths that have no value on the right-hand-side of the equals sign.
* The REST API in Gremlin Server now requires parameters to be defined with a "bindings." prefix.
* Modified the REST API in Gremlin Server to accept rebindings.
* Added `rebindings` optional argument to sessionless requests to allow global bindings to be rebound as needed.
* Added `LazyBarrierStrategy` which "stalls" a traversal of a particular form in order to gain a bulking optimization.
* `CollectingBarrierStep` supports `maxBarrierSize` for "lazy barrier," memory conservation.
* `Scoping` now has `getScopeKeys()` to get the keys desired by the scoping step.
* Refactored SSL support in the Gremlin Server/Driver.
* Factored out `ServerGremlinExecutor` which contains the core elements of server-side script execution in Gremlin Server.
* Bumped to netty 4.0.28.Final.
* Refactored the `Mutating` interface and introduce `CallbackRegistry` interface around `EventStrategy`.
* Changed `onReadWrite` and `onClose` of `AbstractTransaction` to be synchronized.
* Added `LabelP` to support index lookups and `has()` filtering on `Neo4jGraph` multi-label vertices.
* `AddEdgeStep` is now a `Scoping` step.
* Added a fully defined set of `Graph.Feature` implementations to `EmptyGraph`.
* Dropped dependency on `org.json:json` - used existing Jackson dependency.
* Added back neo4j-gremlin as the licensing of the Neo4j API is now Apache2.
* Added `willAllowId` method to features related to vertices, edges and vertex properties to test if an identifier can be use when `supportsUserSuppliedIds` is `true`.
* Fixed a bug in `GraphTraversal.choose(predicate,trueTraversal,falseTraversal)`.
* Removed `MapTraversal`, `MapTraverserTraversal`, `FilterTraversal`, and `FilterTraverserTraversal` as these are simply `__.map(function)` and `__.filter(predicate)`.
* Include `hadoop-gremlin` Hadoop configuration sample files in Gremlin Console distribution.
* Iteration of results in Gremlin Server occur in the same thread as evaluation and prior to transaction close.
* TinkerGraphComputer now supports every `ResultGraph`/`Persist` combination.
* `GraphComputerTest` extended with validation of the semantics of all `ResultGraph`/`Persist` combinations.
* GiraphGraphComputer no longer requires an extra iteration and MapReduce job to derive the full `Memory` result.
* SparkGraphComputer now supports `InputRDD` and `OutputRDD` to allow vendors/users to use a `SparkContext` to read/write the graph adjacency list.
* Added `Scoping.getScopeValue()` method so all "selecting" steps use the same pattern for map, path, and sideEffect data retrieval.

=== TinkerPop 3.0.0.M9 (Release Date: May 26, 2015)

* Removed `GraphComputer.isolation()` as all implementations use standard BSP.
* Added a Gremlin Server `LifeCycleHook` to ensure that certain scripts execute once at startup and once at shutdown.
* `has(key)` and `hasNot(key)` are now aliases for `where(values(key))` and `where(not(values(key)))`, respectively.
* TinkerGraph classes are now final to restrict user and vendor extension.
* Added `TraversalStrategy.VendorOptimization` to ensure that all TinkerPop optimizations execute first on the known TinkerPop steps.
* Added `TailGlobalStep` and `TailLocalStep` (`tail()`) which gets objects from the end of the traversal stream.
* `AndStep` and `OrStep` are now simply markers where `WhereStep(a.and(b).and(c)...and(z))` is the compilation.
* Moved `Compare`, `Contains`, `Order`, `Operator`, and `P` to `process/traversal` from `structure/` as they are process-based objects.
* `HasContainer` now uses `P` predicate as helper methods and tests are more thorough on `P`.
* Changed Gremlin Server integration/performance tests to be runnable from within the `gremlin-server` directory or from the project root.
* Moved the string methods of `TraversalHelper` to `StringFactory`.
* Renamed JSON-related serializers for Gremlin Server to be more consistent with GraphSON naming.
* Removed `HasTraversalStep` in favor of new `P.traversal` model with `HasStep`.
* Fixed bug in `WsGremlinTextRequestDecoder` where custom serializers from graphs were not being used.
* Added `AndP` which allows for the `and()`-ing of `P` predicates.
* `Order.opposite()` is now `reversed()` as that is a `Comparator` interface method with the same semantics.
* `Compare/Contains/P.opposite()` are now `negate()` as that is a `BiPredicate` interface method with the same semantics.
* `has(traversal)` is replaced by `where(traversal)` and `has(key,traversal)`. `HasXXX` is always with respects to an element property.
* Added `TraversalScriptHelper` with static methods for dynamically creating a `Traversal` from a JSR 223 `ScriptEngine`.
* Changed `SubgraphStrategy` to take `Traversal` rather than `Predicate` for filtering.
* Improved `SubgraphStrategy` to only modify the `Traversal` if filtering was required.
* Improved logging of errors in the `HttpGremlinEndpointHandler` to include a stracktrace if one was present.
* Moved `AbstractGremlinSuite.GraphProviderClass` to `org.apache.tinkerpop.gremlin.GraphProviderClass`.
* Simplified the Gremlin-Groovy test suite where there is now no distinction between `STANDARD` and `COMPUTER` tests.
* `VertexProgram` and `MapReduce` now add a `Graph` parameter to `loadState(Graph, Configuration)`.
* Added `ScopingStrategy` which auto-scopes `select()` and `where()` so the language looks clean.
* Added `Scoping` as a marker interface to state that a step desires a particular `Scope`.
* `SelectStep`, `SelectOneStep`, and `WhereStep` support both `Scope.local` and `Scope.global` for `Map<String,Object>` or `Path` analysis, respectively.
* Fixed a bug in the `TraversalStrategies` sort algorithm.
* Removed numerous unused static utility methods in `TraversalHelper`.
* TinkerGraph process suite tests are now running with and without strategies in place.
* Added `IncidentToAdjacentStrategy` which rewrites `outE().inV()`, `inE().outV()` and `bothE().otherV()` to `out()`, `in()` and `both()` respectively.
* Renamed `ComparatorHolderRemovalStrategy` to `OrderGlobalRemovalStrategy` as it now only applies to `OrderGlobalStep`.
* Anonymous traversal no longer have `EmptyGraph` as their graph, but instead use `Optional<Graph>.isPresent() == false`.
* Added `Traversal.Admin.setGraph(Graph)` as strategies that need reference to the graph, need it across all nested traversals.
* `AbstractLambdaTraversal` is now smart about `TraversalParent` and `TraversalStrategies`.
* Fixed bug in `GraphML` reader that was not allowing `<edge>` elements to come before `<node>` elements as allowable by the GraphML specification.
* Added `VertexFeature.getCardinality`.
* Added `AdjacentToIncidentStrategy` which rewrites `out().count()` to `outE().count()` (and similar such patterns).
* `GryoPool` now takes a `Configuration` object which allows setting the size of the pool and the `IoRegistry` instance.
* Added `PersistResultGraphAware` interface which is used by `OutputFormats` to specify persistence possibilities for a Hadoop `GraphComputer`.
* `ElementIdStrategy` now allows the identifier property to be set directly (and not only by specifying `T.id`).
* Added sample configuration files for registering a `TraversalStrategy` in Gremlin Server.
* Added response status code for `NO_CONTENT` to represent output for a successful script execution without a result (e.g. an empty `Iterator`).
* Removed the notion of a "terminator" message from the Gremlin Server protocol - new response status code for `PARTIAL_CONTENT`.
* `Path` and `Step` labels are ordered by the order in which the respective `addLabel()` calls were made.
* A `Step` now has a `Set<String>` of labels. Updated `as()` to take a var args of labels.
* Dropped `BatchGraph` from the code base - it will be replaced by bulk loader functionality over OLAP.
* `TraversalSideEffects` now implements `Optional` semantics. Less code as Java8 provides the helper methods.
* `TraversalScriptSupplier` now takes an `Object` var args for setting `ScriptEngine` bindings if needed.
* `Compare` is now more lenient on `Number`-types.
* Removed `Compare.inside` and `Compare.outside` as they are not primitive comparators and should be composed from primitives.
* Introduced `P` (predicate) for cleaner looking `is()`, `has()`, and `where()` calls -- e.g. `has('age',eq(32))`.
* `GraphTraversalSource` is now the location for `withXXX()` operations. No longer do they exist at `GraphTraversal`.
* All `Traverser` objects now extend from `AbstractTraverser` or a child that ultimately extends from `AbstractTraverser`.
* OLTP `select()` now returns a list for traversals with duplicate labels (as this was a unintended side-effect of `SparsePath`).
* Removed the `SparsePath` optimization as it led to numerous corner-case inconsistencies.
* `VertexWritable` serializes and deserializes the `StarGraph` object -- no more intermediate `DetachedXXX` objects.
* Gremlin Server better supports the settings for the high and low watermark that will slow writes to clients that are lagging.
* Added `GraphReader.readObject()` and `GraphWriter.writeObject` abstractions for those implementations that can support them.
* Altered `GraphWriter.writeVertices()` method to take an `Iterator` of vertices rather than a `Traversal`.
* GraphSON format for output from `GraphWriter.writeVertex`, `GraphWriter.writeVertices`, and `GraphWriter.writeGraph` have all changed now that they use `StarGraph` serialization.
* Gryo format for output from `GraphWriter.writeVertex`, `GraphWriter.writeVertices`, and `GraphWriter.writeGraph` have all changed now that they use `StarGraph` serialization.
* Added read and write methods to `GraphReader` and `GraphWriter` for `Property` and `VertexProperty`.
* Reduced object creation in GraphSON during serialization.
* Moved `T` tokens to the `structure/` package as its more general than `process/`.
* `Attachable.attach()` now takes a `Method` to determine whether to attach via `GET`, `CREATE`, or `GET_OR_CREATE`.
* Decreased size of Gremlin Server `RequestMessage` and `ResponseMessage` serialization payloads and reduced object creation.
* `Graph.empty()` no longer required with the introduction of `ShellGraph` which is a placeholder for a graph class and computer.
* `VertexProperty.Cardinality` default is now vendor chosen. If the vendor has not preference, they should use `Cardinality.single`.
* `Messenger.receiveMessages()` no longer takes a `MessageScope` and thus, consistent behavior between message-passing and message-pulling systems.
* Changed the `gremlin.tests` environment variable for test filtering to the more standard convention of `GREMLIN_TESTS` and made it work for all test suites.
* Removed `back()`-step as `select()`-step provides the same behavior with more intelligent optimizations and `by()`-modulation.
* Removed `Graph.Helper` method annotation and related infrastructure in tests.
* Modified header of Gryo to be 16 bytes instead of 32 (and removed the version stamp).
* Removed the concept of handling version in Gryo via the builder as it wasn't really accomplishing the capability of ensuring backward compatibility.
* Moved `Exceptions.propertyRemovalNotSupported` from `Element` to `Property` for consistency.
* Provided a method for Gremlin Server to bind `TraversalSource` objects for use in scripts.
* Modified the reference implementation for dealing with "custom" identifier serialization in GraphSON - See `IoTest.CustomId` for the example.
* Modified `g.vertices/edges` and related methods and tests to support non-type specific querying (e.g. `g.V(1)` and `g.V(1L)` should both return the same result now).
* `TinkerGraph` supports an `IdManager` which helps enforce identifier types and improve flexibility in terms of how it will respond to queries around identifiers.
* `DetachedXXX` now uses the standard `structure/` exceptions for unsupported operations.
* Added private constructors to all `Exceptions` inner classes in the respective `structure/` interfaces.
* Re-introduced `ReferenceXXX` to ensure a smaller data footprint in OLAP situation (`DetachedXXX` uses too much data).
* `Attachable` now has a set of static exception messages in an `Exceptions` inner class.
* Added `StarGraph` which is a heap efficient representation of a vertex and its incident edges (useful for `GraphComputer` implementations).
* `TraverserSet` uses a `FastNoSuchElementException` on `remove()` for increased performance.
* Add `Profiling` interface to enable vendors to receive a `Step's MutableMetrics`.

=== TinkerPop 3.0.0.M8 (Release Date: April 6, 2015)

* Removed Neo4j-Gremlin from this distribution due to GPL licensing. Working with Neo4j team to reintroduce by M9.
* Altered structure of plugin directories for Gremlin Server and Gremlin Console to allow for the full `lib` directory with all dependencies and the lighter `plugin` directory which contains filtered dependencies given the path.
* Improved `OptOut` to allow for exclusion of a group of tests by specifying a base test class.
* `GraphComputerTest` is now Java8 specific and much easier to extend with new test cases.
* Merged the `gremlin-algorithm` module into `gremlin-test`.
* Removed `LambdaVertexProgram` and `LambdaMapReduce` as it will be one less thing to maintain.
* Gremlin Console accepts a `max-iteration` configuration via the standard `:set` command to limit result iteration.
* `Vertex.property()` default behavior is now `Cardinality.single`.
* Added `ElementIdStrategy` as a `TraversalStrategy`.
* Introduce `AbstractTransaction` to simplify implementation of standard transactional features for vendors.
* Added `EventStrategy` to generate `Graph` modification events to listeners.
* Added test to enforce return of an empty `Property` on `VertexProperty.property(k)` if no meta properties exist.
* Added methods to registered transaction completion listeners on `Transaction` and provided a default implementation.
* Fixed bug in Neo4j where return of an empty meta property was returning a `NullPointerException`.
* Refactored step API -- the TinkerPop3 steps are the foundation for any domain specific language (including graph).
* `MapReduce` now has `workerStart(Stage)` and `workerEnd(Stage)` methods with analagous semantics to `VertexProgram`.
* Hadoop-Gremlin `ObjectWritable` now leverages Kryo for data serialization.
* `GiraphGraphComputer` supports arbitrary objects as the vertex id -- previously, only long ids were supported.
* Added `VertexProgramPool` to support thread safe pooling of vertex programs for graph computers that provide threaded workers.
* Added `GryoPool` to support thread safe pooling of Gryo readers and writers.
* Added `TraversalSource` which contextualizes a traversal to a graph, DSL, execution engine, and runtime strategies.
* Added `AddVertexStep` (`addV`), `AddPropertyStep` (`property`), and changed `AddEdgeStep` to a map-step instead of a sideEffect-step.
* Added `compile` method to `GremlinExecutor` and related classes.
* Fixed bug in Gremlin Server that was generating extra response messages on script evaluation errors.
* Changed the `Memory` API to not return the mutated value on `or`, `and`, `incr` as it is too difficult to implement faithfully in a distributed system.
* Added `SparkGraphComputer` to Hadoop-Gremlin which uses Apache Spark as the underlying computing engine.
* Renamed "Gremlin Kryo" to "Gryo".
* Refactored `TinkerWorkerPool` to use `ExecutorService` so as to reuse threads when executing graph computer functions.
* Removed `Reducing.Reducer` and `ReducingStrategy`. Previous `Reducing` classes are now `MapReducer` classes.
* Refactored the "process" test suite to allow for better test configuration with respect to different `TraversalEngine` implementations.
* Added `hasNot(traversal)` which is a faster way of doing `has(traversal.count().is(0L))`.
* `TraversalStrategy.apply(traversal)` is the new method signature as the `TraversalEngine` can be retrieved from the `Traversal`.
* `TraversalEngine` is now an interface and provided to the traversal by the graph. `Graph` methods added to set the desired traversal engine to use.
* Added `count(local)`, `sum(local)`, `max(local)`, `min(local)`, `mean(local)`, `dedup(local)`, `sample(local)` and `range(local)` for operating on the local object (e.g. collection, map, etc.).
* `TraversalComparator` exists which allows for `order().by(outE().count(),decr)`.
* Added Apache Rat plugin to detect the proper inclusion of license headers in files.
* A `Traversal` now respects thread interruption during iteration, throwing a `TraversalInterruptionException` if it encounters interruption on the current thread.
* Apache refactoring: `com.tinkerpop` -> `org.apache.tinkerpop`.
* `Traversal` is now `Serializable` and with most queries no longer needing lambdas, Gremlin-Java works over the wire.
* Added `VertexProperty.Cardinality` with `list`, `set`, and `single`. No more `Vertex.singleProperty()` method.
* Added `RangeByIsCountStrategy` that adds a `RangeStep` in front of `.count().is(<predicate>, <value>)` to minimize the amount of fetched elements.
* Added `CoalesceStep` / `coalesce()` that emits the first traversal which emits at least one element.
* Added more syntactic sugar tricks to the Gremlin sugar plugin -- `&`, `|`, `select from`, `gt`, etc.
* `Traversal.Admin` is consistent internal to steps, traversals, strategies, etc. For the user, `Traversal` is all they see.
* `TraversalHolder` is now called `TraversalParent` with the child/parent terminology used throughout.
* Added `GroovyEnvironmentPerformanceSuite`.
* Provided more robust shutdown capabilities for the thread pools used in `GremlinExecutor`.
* A massive `process/` package reorganization -- class names are still the same, just in new packages.
* Bumped `neo4j-graph` to Neo4j 2.1.6.
* Bumped to Groovy 2.4.1.
* Added a new "performance" test suite for Gremlin Process.
* Steps now only operate with traversals -- no more lambdas. Lambda-> `Traversal` conversion utilities added.
* `SideEffectStep` always requires a `Consumer`. Steps that were consumer-less simply extends `AbstractStep`.
* Simplified the `Neo4jGraph` implementation by now allowing `cypher()` mid-traversal. Only available via `g.cypher()`.
* Moved `clock()` out of the Utility plugin. It is now available to both Groovy and Java.
* Changed the `OptOut` annotation to allow for ignoring an entire test case using a wildcard.
* Added `AndStep` and `OrStep` filters to support arbitrary conjunction of traversals.
* `__` is now a class with static `GraphTraversal` methods and thus `repeat(out())` is possible.
* Added `IsStep` / `.is()` that supports filtering scalar values.
* `Neo4jGraph` and `TinkerGraph` no longer create new `Feature` instances on each feature check.
* Added `Compare.inside` and `Compare.outside` for testing ranges. Removed `between()` as now its `has('age',inside,[10,30])`.
* `GraphTraversal.has()` no longer requires the element type to be cast in the traversal definition.
* Fixed a `ConcurrentModificationException` bug in TinkerGraph that occurred when doing full vertex/edge scans and removing elements along the way.
* Added `Scope.local` and `Scope.global` in support of `OrderLocalStep` and `OrderGlobalStep` via `order(scope)`.
* Added `Order.keyIncr`, `Order.keyDecr`, `Order.valueIncr`, and `Order.valueDecr` in support of `Map` sorting.
* Added `Order.shuffle` and removed `shuffle()` in favor of `order().by(shuffle)`.
* Changed `Order implements Comparator<Comparable>` to `Order implements Comparator<Object>` as its now generalized to multiple types of objects.
* The `maxContentLength` setting in Gremlin Server is now respected by the HTTP/REST Gremlin endpoint.
* Fixed resource leak in the HTTP/REST Gremlin endpoint of Gremlin Server.
* Refactored Gremlin Server `start` and `stop` functions to return `CompletableFuture`.
* HTTP REST error response JSON objects from Gremlin Server should no longer have issues with control characters, line feeds, etc.
* Added `MeanStep`, `mean()`, and `MeanNumber` for calculating number averages in a traversal.
* Greatly simplified all the traversal `MapReduce` implementations due to the introduction of `VertexTraversalSideEffects`.
* Added `VertexTraversalSideEffects` as a cheap, static way to get a sideEffect-view of a vertex in OLAP.
* Added `TraversalHelper.isLocalStarGraph()` which determines if a traversal is contained within the local star graph.
* Added `TraversalVerificationStrategy` to verify if the traversal can be executed on respective engine.
* Refactored `GraphTraversal.cap()` to `GraphTraversal.cap(String...)` to support multi-sideEffect grabs.
* Added GraphSON serialization for `Path`.
* Added `Traversal.Admin.getTraverserRequirements()` and removed `TraversalHelper.getTraverserRequirements(Traversal)`.
* `Traversal.equals()` is no longer computed by determining if the objects returned are equal.
* Altered messaging in Gremlin Console when using a remote that is not yet activated.
* Fixed potential for deadlock in Gremlin Driver when waiting for results from the server.
* Added the `useMapperFromGraph` serializer option to the Gremlin Server configuration file to allow auto-registration of serialization classes.
* Refactored Netty pipeline structure to not have a second "Gremlin" executor group and instead used a standard `ExecutorService`.
* Refactored the `GremlinExecutor` to take an optional transformation function so as to allow manipulation of results from `eval` in the same thread of execution.
* Fixed issue with the `HttpGremlinEndpointHandler` where requests were getting blocked when `keep-alive` was on.
* Added `MinStep` and `MaxStep` with respective `min()` and `max()`.
* `CountStep` and `SumStep` now extend `ReducingBarrierStep` and no longer are sideEffect steps.
* `SideEffectCapStep` now extends `SupplyingBarrier` and is much simpler than before.
* Added `SupplyingBarrier` which simply drains the traversal and emits the value of a provided supplier.
* Added `TraversalLambda` which implements function, predicate, and consumer over a provided traversal.
* Any non-core `Step` that takes a function or predicate can now take a traversal which maps to `traversal.next()` (function) and `traversal.hasNext()` (predicate).
* `CollectingBarrierStep` is no longer abstract and added `GraphTraversal.barrier()` which is analogous to `fold().unfold()`, though cheaper.
* Added `TraversalOptionHolder` for branching steps to index works with corresponding `GraphTraversal.option()`.
* `BranchStep` is now a proper generalization of `UnionStep` and `ChooseStep`.
* `SubgraphStep` has changed in support of in-traversal filtering and removing the need for path-based traversers.
* Added `HasTraversalStep` which takes an anonymous traversal to determine whether or not to filter the current object.
* Added `Traversal.Admin.getStartStep()` and `Traversal.Admin.getEndStep()`. Removed `TraversalHelper.getStart()` and `TraversalHelper.getEnd()`.
* Refactored `profile()` to use injected steps. `ProfileStep` can now be used without any special JVM command line parameters.
* Added `ReducingBarrierStep` which acts like `CollectingBarrierStep` but operates on a seed with a bi-function.
* Added a preprocessor for AsciiDocs. Documentation code examples are executed and the results are dynamically inserted into the doc file.
* `LocalStep` traversal is treated as a branch, not an isolated traversal. Moreover, moved `LocalStep` to `branch/`.
* Traversal strategies are now applied when the `TraversalVertexProgram` state is loaded, not when submitted. Less error prone as it guarantees strategy application.
* Reworked `TraversalHolder` where there are "local traversals" and "global traversals". Local traversals are not subject to OLAP message passing.
* Fixed a bug in `DedupStep` that made itself apparent in `DedupOptimizerStrategy`.
* Added `RepeatStep.RepeatEndStep` in order to reduce the complexity of the code on OLAP when the predicates are not at the start of `RepeatStep`.

=== TinkerPop 3.0.0.M7 (Release Date: January 19, 2015)

* Added `SideEffectRegistrar` interface and `SideEffectRegistrationStrategy` for allowing steps to register sideEffects at strategy application time.
* Renamed `Traverser.Admin.setFuture()` and `Traverser.Admin.getFuture()` to `setStepId()` and `getStepId()`, respectively.
* Added `TraversalMatrix` for random access to steps in a traversal by their step id. Used by `TraversalVertexProgram`.
* Added unique identifies to `Step` that are not the user provided labels. `Step.getLabel()` now returns an `Optional<String>`.
* Removed `UnionLinearStrategy`, `ChooseLinearStrategy`, and `RepeatLinearStrategy` as nested traversals are now natively supported in OLAP.
* Fixed `Neo4jGraph` around manual transaction behavior on `commit` and `rollback` such that they would throw exceptions if a transaction was not open.
* Redesigned the hidden step labeling mechanism so its consistent across a cluster, easier for rewrite strategies, and will enable nested OLAP traversals.
* `Traverser.incrLoops()` now takes a string step label to enable nested looping constructs (i.e. loop stacks).
* Added `Traversal.tryNext()` which returns an `Optional`, where the provided default method should be sufficient for all vendors.
* Removed `PathConsumer` in favor of `TraverserRequirement.PATH`-model via `Step.getRequirements()`.
* `Step.getRequirements()` returns a `Set<TraverserRequirement>` which is what is required of the `Traverser` by the `Step`.
* `Traverser` now extends `Cloneable` and `Traverser.clone()` is used to good effect in `Traverser.split()`.
* Added `AbstractTraverser` for which all traversers extend.
* Moved `Traversal.SideEffects` to `TraversalSideEffects` as sideEffects are not necessarily tied to the traversal.
* Removed `Graph.of()` for generating anonymous graph traversals -- replaced by `__`-model.
* Removed `Graph` being stored in `Traversal.SideEffects`. Too dangerous when moving between OLTP and OLAP and its limited uses were worked around easily.
* No need for `DefaultXXXGraphTraversal` unless the vendor is extending with new methods (e.g. `DefaultNeo4jGraphTraversal`).
* Reworked `TraversalStrategies` such that the are "emanating object class"-dependant, not `Traversal` dependent.
* Moved `Traverser.sideEffects()` to `Traverser.asAdmin().getSideEffects()`. Users should use `Traverser.sideEffects(key)` and `Traverser.sideEffects(key,value)`.
* Added `SerializationTest` to the `StructureStandardSuite` in `gremlin-test` which validates serialization at a lower level than `IoTest`.
* Removed `IntervalStep` and renamed `interval()` to `between()` which is simply an alias to a `has().has()` chain.
* Added `__` static interface which allows for `__.out().out()`-style construction of anonymous traversals (instead of `g.of()`).
* The only `GraphTraversal` steps that operate on `Traverser` are the base lambdas and `repeat()` (i.e. `emit()` and `until()`).
* Removed dependency on the `reflections` library in `gremlin-test` which removed the default implementation of `GraphProvider.getImplementations()` - vendors now need to implement this method themselves.
* Relaxed the `<S>` typing requirement for anonymous traversals when applied to `choose()`, `repeat()`, `union()`, etc.
* Removed `LoopStep` and `UntilStep` in favor of the new `RepeatStep` model of looping in Gremlin3.
* `BranchStep` is now exposed in `GraphTraversal` via `branch(function)`.
* `UnionStep` now implements `TraversalHolder`.
* Added `RepeatStep` as the new looping construct supporting do/while, while/do, and emit semantics.
* Moved `Traversal.sideEffects()` to `Traversal.Admin.getSideEffects()` as `cap()` should be used to access the sideEffect data of a traversal.
* Renamed vendor `XXXTraversal` to `XXXGraphTraversal` (interface) and `XXXGraphTraversal` to `DefaultXXXGraphTraversal` (implementation class).
* Modified packaging for console plugins to be more consistent by moving them to the `com.tinkerpop.gremlin.console.groovy.plugin` namespace.
* Removed all TinkerPop specific dependencies to Guava to avoid user version conflicts.
* Added support for `-e` (script file execution) and `-v` (version display) options on `gremlin.sh`.
* GraphSON supports the assignment of multiple custom serialization modules.
* `Traverser.get(stepLabel/sideEffectKey)` no longer exists. There now exists: `Traverser.path(stepLabel)` and `Traverser.sideEffects(sideEffectKey)`.
* `SimpleTraverser` now supports "path" but in a very loose, global cache way. Added `SparsePath` as a `Map`-backed `Path` implementation.
* Provided Neo4j multi-label support in Neo4j-Gremlin. Added three `Neo4jVertex`-specific methods: `addLabel()`, `removeLabel()`, `labels()`.
* Bumped to Groovy 2.3.9.
* Added `Graph.Io` interface which allows for simplified helper methods for end users and a way for vendors to override `GraphReader` and `GraphWriter` initial construction when custom serializers are needed.
* Removed methods from `GraphProvider` related to customizing serializers in `IoTest` from the test suite as the new `Graph.Io` interface now serves that purpose.
* Added `Neo4jGraph.checkElementsInTransaction(boolean)` which will (or not) verify whether elements retrieved via Neo4j global graph operations are transactionally consistent.
* Added `ScriptInputFormat` and `ScriptOutputFormat` to Hadoop-Gremlin for reading and writing a file according to an arbitrary parsing script.
* Added `TimeLimitStep.getTimedOut()` to determine if the step timed out or there were no more objects to process.
* `Graph.System` is now `Graph.Hidden` with "hidden" being the vendor namespace and the key prefix being `~`.
* Much better `toString()` handling in `Step` and `Traversal`.
* `ComparatorHolder<V>` interface returns a `List<Comparator<V>>` instead of a `Comparator<V>[]`.
* `T` now implements `Function<Element,Object>`.
* Added `ElementValueComparator` and `ElementFunctionComparator` in support of vendor introspection on `ComparatorHolder`-steps.
* Renamed `Comparing` marker interface to `ComparatorHolder`.
* `FunctionHolder` interface provides vendor introspection via `ElementValueFunction`.
* Removed `OrderByStep` as it is now just `order()` with a `by()`-based comparator.
* Added `SampleStep` (`sample()`) to allow for sampling the set of previous objects. Useful for doing random walks with `local()`.
* Renamed `random()` to `coin()` to better express that the filter is a random coin toss.
* Added `by()`-projection to modulate the meaning of post-processing steps like `aggregate()`, `groupCount()`, `path()`, `order()`, etc.
* Removed the `Strategy` interface and gave `StrategyGraph` direct access to the `GraphStrategy`.
* Added `Graph.strategy()` to help instantiate `StrategyGraph` instances.
* Modified the signature of all `GraphStrategy` methods to include an parameter that contains a reference to the "composing strategy".
* `PartitionStrategy` hides the specified partition key from view when iterating properties, keys, etc.
* Change construction of `GraphStrategy` implementations to be consistent with singleton instances and builder pattern.
* Added `Graph.Helper` annotation to "protected" certain default interface methods from implementation by vendors.
* Transaction retry functions now work with "manual" transactions.
* Improved error messaging when importing "legacy" GraphSON that was not generated with "extended" properties.
* Renamed "iterator" related methods in the `GraphStrategy` interface to be consistent with the method names they represent.
* `PropertyMapStep` (`valueMap()`) now takes a boolean to state if the tokens of the element are desired along with its properties.
* `HadoopGraph` now connected to the `StructureProcessSuite`.
* `HadoopGraph` no longer supports `Graph.Variables` as they were in-memory. A persistence mechanism can be introduced in the future.
* Hidden properties removed in favor of using `GraphStrategy` for such features.
* `Edge.iterators().vertexIterator(BOTH)` now guarantees `OUT` then `IN` vertex iterator order.
* `Graph.v(Object)` and `Graph.e(Object)` no longer exist. Instead, use `Graph.V(Object... ids)` and `Graph.E(Object... ids)`.
* Added `Graph.Iterators` to allow access to vertex and edge iterators based on element ids and bypassing `GraphTraversal`.
* Renamed `GraphStrategy` implementations to be less verbose - removed the word "Graph" from their names (e.g. `IdGraphStrategy` simply changed to `IdStrategy`).
* Removed `Step.NO_OBJECT` as the problem is solves can be solved with proper use of `flatMap` and `EmptyTraverser`.
* `Path` is now part of `GraphSerializer` and thus, not specific to a particular implementation of `Path`.
* Added messaging to show files being downloaded when using the Gremlin Server "install" command.
* Added test name and class arguments to the `GraphProvider.loadGraphWith` method.
* Merged `ReferencedXXX` and `DetachedXXX` so that all migration of graph element data is via `DetachedXXX`.
* Added `StaticVertexProgram` and `StaticMapReduce` which simply return `this` on `clone()`.
* `VertexProgram` and `MapReduce` now implement `Cloneable` and is used for fast copying across workers within the same machine.
* Added `TraversalHolder` interface which extends `PathConsumer` to determine recursively if nested traversals require path calculations turned on.
* Reworked how a `TraverserGenerator` is retrieved and utilized.
* Added `Traversal.toBulkSet()` to make getting resultant data more efficiently for traversals with repeated data.
* Provided a helper `LocalStep.isLocalStarGraph()` so `GraphComputer` implementers know the requisite data boundaries.
* Created `Traversal.Admin` to hide administrative methods. Added `Traversal.asAdmin()` to get at `Traversal.Admin`.
* Fixed up all `Step` cloning operations realizing that Java8 lambdas are always bound to the calling class (no delegates).
* Usage of `:remote close` without configured remotes shows a reasonable message rather than a stack trace.
* Provided `LocalStep` to signify that the internal traversal is locally bound to the incoming object.
* Failed script evaluation in Gremlin Server now triggers the cancel of the process attempting to timeout the script if it were to run too long.
* Greatly increased the speed of `ScriptEngineLambda` by making use of a static `ScriptEngine` cache.
* Fixed a general bug in all sideEffect using steps where the sideEffect should be accessed via the `Traverser` not `Traversal`.
* `GremlinPlugin` interface no longer has the `additionalDependencies` method - those dependencies are now defined by an entry in the manifest file for the jar called `Gremlin-Plugin-Dependencies`.
* Added `TinkerWorkerPool` which is used for resource efficient threading in `TinkerGraphComputer`.
* `MapReduce.createMapReduce(Configuration)` now exists and serves the same purpose as `VertexProgram.createVertexProgram(Configuration)`.
* Enabled SessionOps to be extended. Added eval handler hook.
* Setting a property with an unsupported data type throw `IllegalArgumentException` instead of `UnsupportedOperationException` as the operation is supported, but the argument is not.

=== TinkerPop 3.0.0.M6 (Release Date: December 2, 2014)

* `javatuples.Pair` avoided on `MapReduce` API in favor of a new `KeyValue` class.
* Renamed `Gremlin-Plugin` manifest entry for plugins to `Gremlin-Plugin-Paths`.
* Added `Gremlin-Plugin-Dependencies` manifest entry to list other dependencies that should be retrieved with a plugin jar.
* `Memory.Admin.asImmutable()` yields an immutable representation of the GraphComputer `Memory`.
* Fixed host selection in `gremlin-driver` by properly accounting for all hosts being marked unavailable at the instantiation of a `Client`.
* Removed Giraph-Gremlin in favor of new Hadoop-Gremlin with `GiraphGraphComputer` support. Future support for `MapReduceGraphComputer`.
* Greatly simplified the `InputFormat` and `OutputFormat` model for working with Giraph (and Hadoop).
* Added a serializer for `Property` for GraphSON correcting format of serialization of a single `Property` on an `Edge`.
* Fixed bug in Gremlin Console that prevented assignments to empty `List` objects.
* Added `VertexProgram.getMessageScopes()` to allow vendors to know which `MessageScopes` at a particular `Memory` state.
* Reduced the number of methods in `MessageScope.Local` as its up to vendors to inspect provided incident `Traversal` accordingly.
* Renamed `MessagesType` to `MessageScope` to make it less ambiguous regarding the class of the messages being sent.
* Changed the message type of `TraversalVertexProgram` to `TraverserSet` to support message combining.
* Added `VertexProgram.getMessageCombiner()` to support the combining of messages in route to a vertex.
* Reduced object creation in `TraversalVertexProgram` around vertex-local traversal sideEffects.
* Renamed `Traverser.Admin.makeChild()` and `Traverser.Admin.makeSibling()` to `Traverser.Admin.split()` to correspond with `merge()`.
* Added `Traverser.Admin.merge(Traverser)` method so that the merging algorithm is with the `Traverser`.
* Added `Operator` enum that contains sack-helpful `BinaryOperators`: sum, minus, mult, div, max, min, etc.
* Added `GraphTraversal.withSack()` and renamed `trackPaths()` and `with()` to `withPath()` and `withSideEffect()`, respectively.
* Added the "Gremlin Sacks" feature to allow a `Traverser` to carry local information along its walk.
* GraphSON format no longer makes use of `hiddens` JSON key. Its all just `properties`.
* Added `DoubleIterator` to make vendor implementations of `Edge.iterators().vertexIterator()` efficient.
* `PropertiesStep` is smart about hiddens vs. properties.
* `Element.iterators().hiddenProperties()` no longer exists. For vendors, simply provide an iterator of properties.
* `GIRAPH_GREMLIN_LIBS` supports colon separated directories for loading jars from multiple paths.
* Introduced method to control the location of dependencies dynamically loaded to the Gremlin Console as part of the `:install` command.
* Fixed problem with the Neo4j Gremlin Plugin not loading properly after Gremlin Console restart.
* Removed the "use" configuration from Gremlin Server.
* Moved `SugarGremlinPlugin` from `gremlin-console` to `gremlin-groovy` so that it could be shared with Gremlin Server.
* Fixed bug in serialization of `null` results returned to the Gremlin Console when serializing to strings.
* Moved the `GremlinPlugin` for `TinkerGraph` to `tinkergraph-gremlin` module (it is no longer in `gremlin-console`).
* Added a `plugin-info.txt` file to Gremlin Console `/ext/{module}` subdirectories to identify the module that was originally requested.
* Gremlin Server now allows for the explicit configuration of plugin activation.
* Refactored `GremlinPlugin` and `AbstractGremlinPlugin` to better account for plugins that run on the server and those that run in the console.
* Added a `plugins` configuration to Gremlin Server to control the plugins that are enabled on initialization.
* Added a builder option to `GremlinExecutor` to control the plugins that are enabled on initialization.
* Added `RemoteException` for usage with `RemoteAcceptor` implementations for the Gremlin Console so as to better standardize their development.
* Standardized all text being written to the Gremlin Console using starting upper case letter.
* Prevented error in the Console when `:submit` is called but no remotes were configured.
* Provided a way to clean the `grapes` directory as part of a standard build with `mvn clean install`.

=== TinkerPop 3.0.0.M5 (Release Date: November 7, 2014)

* Removed `PropertyFilterIterator` as using Java8 streams was just as efficient for the use case.
* Renamed `KryoWritable` to `GremlinWritable` as it is not necessarily Kryo that is the serialization mechanism.
* Fixed an input split bug in Giraph that was making it so that splits were not always at vertex boundaries.
* Fixed a combiner bug in `GirapGraphComputer`. Combiners were always calling `MapReduce.reduce()`, not `MapReduce.combine()`.
* Greatly simplified `SubgraphStrategy` by removing requirements for `Traversal` introspection.
* `StrategyWrappedGraph` mimics vendor use of `GraphStep` and `GraphTraversal` and no longer requires dynamic strategy application.
* `TraversalStrategies` make use of a dependency tree sorting algorithm to ensure proper sorts prior to application.
* `TraversalStrategies` are now immutable and are bound to the `Traversal` class.
* Fixed bug in Gephi Plugin that prevented it from communicating with the Gephi Streaming Server.
* Renamed `MessageType.XXX.to()` to `MessageType.XXX.of()` so it makes sense in both the sending and receiving context.
* Improved messaging with respect to tests that are ignored due to features to make it clear that those tests are not in error.
* Relaxed exception consistency checks in the test suite to only check that a thrown exception from an implementation extends the expected exception class (but no longer validates that it is the exact class or that the message text).
* `VertexProgram` now has `workerIterationStart()` and `workerIterationEnd()` to allow developers to control vertex split static data structures.
* `TraversalVertexProgram` startup time greatly reduced due to being smart about `loadState()` behavior.
* Gremlin Server sessions now allow serialization of results that were part of an open transaction.
* Refactor `OpProcessors` implementations in Gremlin Server for better reusability.
* `Vertex.iterators()` no longer have a `branchFactor`. This is now at the query language level with `localLimit()`.
* Added `limit(long)` and `localLimit(int,int)` which simply call the range equivalents with 0 as the low.
* Added `LocalRangeStep` which supports ranging the edges and properties of an element -- `localRange(int,int)`.
* `GraphTraversal.value(String)` no longer exists. Instead, use `GraphTraversal.values(String)`.
* `HiddenXXXStep` and `ValueXXXStep` no longer exist. `PropertyXXXStep` takes a `PropertyType` to denote value and hidden access.
* Added `PropertyType` to the structure-package which provide markers for denoting property types (vs. property classes).
* Renamed `setWorkingDirectory` to `workingDirectory` in the `KryoReader` builder.
* `Path.get(String)` returns the object if only one object is referenced by label, else it returns a `List` of referenced objects.
* Added overload to `GremlinKryo` to allow a serializer to be configured as a `Function<Kryo,Serializer>` to allow better flexibility in serializer creation.
* Added method to `GraphProvider` to allow implementers to provide a mechanism to convert GraphSON serialized identifiers back to custom identifiers as needed.
* Added methods to `GraphProvider` so that implementers could specify a custom built `GremlinKryo` class and/or `SimpleModule` class in case their implementation had custom classes to be serialized.
* Added `Traversal.forEachRemaining(class,consumer)` for those traversals whose end type is different from declared due to strategy rewriting.
* Removed `Traversal.forEach()` as traversal implements `Iterator` and users should use `forEachRemaining()`.
* `RangeStep` now has an inclusive low and an exclusive high -- a change from Gremlin2.
* `DriverGremlinPlugin` returns raw results with driver results available via the `result` variable.
* Removed test enforcement of `private` constructor for a `Graph` instance.
* `RemoteAcceptor` now supports `@` prefixed lines that will grab the script string from the Gremlin Console shell.
* Modified the signature of `Property.element()` to simply return `Element`
* Added `Reducing` marker and `ReducingStrategy` which supports reduction-functions as a final step in Gremlin OLAP (e.g. `fold()`).
* Once strategies are `complete()`, no more steps can be added to a `Traversal`.
* Renamed `Traversal.strategies()` to `Traversal.getStrategies()` as it is not a "query language"-method.
* Added test to enforce that a `label` on a `VertexProperty` is always set to the key of the owning property.
* Fixed bug with multi-property removal in `Neo4jGraph`.
* Bumped to Neo4j 2.1.5.
* Used standard `UUIDSerializer` from the `kryo-serializers` library for serialization of `UUID` objects.
* Changed GraphSON serialization to only use `iterators()` - there were still remnants of `Traversal` usage from previous refactoring.
* Added overload for `detach` method to allow for the `Element` to be detached as a "reference" only (i.e. without properties).
* Renamed `Item` in `gremlin-driver` to `Result`.
* Renamed `strategy` to `getStrategy` in `StrategyWrappedGraph`.
* Renamed `baseGraph` to `getBaseGraph` in `Neo4jGraph`.
* `Neo4jGraph` now returns an empty property `Vertex.property(k)` when the key is non-existent (a problem only visible when meta/multi property configuration was turned off).
* `Traversal.Strategies.apply()` now takes a `TraversalEngine`. Greatly simplifies strategy application for `STANDARD` or `COMPUTER`.
* Renamed `IdentityReductionStrategy` to `IdentityRemovalStrategy` for reasons of clarity.
* Added `ComparingRemovalStrategy` that removes `Comparing`-marked steps unless they are the end step of the traversal.
* `OrderStep` now works in OLAP, but only makes sense as a traversal end step.
* `MapReduce` API extended to include `getMapKeySort()` and `getReduceKeySort()` to sort outputs accordingly.
* Renamed `TraversalResultMapReduce` to `TraverserMapReduce`. Shorter and makes more sense.
* Improved build automation to package javadocs and asciidoc documentation in the distribution files.
* Improved build automation with a script to automatically bump release versions in the various files that needed it such as the `pom.xml` files.
* The identifier on `VertexProperty` is now read properly to those graphs that can support identifier assignment.
* `GraphSONReader.readGraph()` now properly reads vertex properties.
* Removed `Neo4jGraph.getCypher()` as users should use `Neo4jGraph.cypher()` and get back TinkerPop3 graph objects.
* `GiraphGraph.variables().getConfiguration()` is now replaced by `GiraphGraph.configuration()`.
* Added `Graph.configuration()` which returns the `Configuration` object of `Graph.open()`.
* Removed `TraverserTracker` as now there is only a `TraverserSet` for all halted traversers. A nice simplification of `TraversalVertexProgram`.
* Renamed `Traverser.isDone()` to `Traverser.isHalted()` and `DONE` to `HALT`. Consistent with automata terminology.
* Removed `PathTraverserExecutor` and `SimpleTraverserExecutor` as a single `TraverserExecutor` correctly executes both types of traversers.
* `TraversalVertexProgram` does "reflexive message passing" to reduce the total number of iterations required to execute a traversal.
* `MapReduce` no-argument constructors are private and thus, only for reflection and `loadState()` usage.
* MapReducers for `TraversalVertexProgram` are now smart about `with()` declared data structures.
* Updated `Traversal.SideEffects` to use "registered suppliers" and it now works accordingly in both OLTP and OLAP environments.
* Increased the speed of `FlatMapStep` by approximately 1.5x.

=== TinkerPop 3.0.0.M4 (Release Date: October 21, 2014)

* Added features for `VertexProperty` user supplied ids and related data types.
* Removed `SideEffectCap` marker interface as there is only one `SideEffectCapStep` and thus, `instanceof` is sufficient.
* `Path.getObjects()`/`Path.getLabels()` renamed to `Path.objects()`/`Path.labels()` to be in line with "query language" naming convention.
* Greatly simplified `GiraphInternalVertex` due to `Element.graph()` -- 1/2 the memory footprint and reduced construction time.
* Renamed `Property.getElement()` to `Property.element()` given the "query language" naming convention.
* `Element.graph()` added which returns the `Graph` that the element is contained within.
* Added tests for greater consistency around iterating hidden properties.
* Simplified `TraversalVertexProgram` where only a single `TraverserTracker` exists for both path- and simple-traversers.
* Fixed a major bug where `Arrays.binarySearch` was being used on an unsorted array in TinkerGraph and Neo4jGraph.
* Changed `ComputerResult.getXXX()` to `graph()` and `memory()` to be consistent with "query language" naming convention.
* `Traverser.getXXX()` changed to `loops()`, `bulk()`, `path()`, `sideEffects()` to be consistent with "query language" naming convention.
* Optimization to reduce the number of empty lists created due to no step class existing for respective `TraversalStrategy.apply()`.
* Added `CapTraversal` as a marker interface for the `cap()` method.
* Added `union()` with GraphComputer `UnionLinearStrategy`.
* `TimeLimitStep` was moved to `filter/` package. It was a mistake that it was in `sideEffect/`.
* Provided the configuration for generating both a "full" and "core" set of javadocs, where "full" represents all classes in all projects and "core" is the "user" subset.
* Validated bindings passed to Gremlin Server to ensure that they do not match the most common statically imported values.
* If no script engine name is provided to a `LambdaHolder` it is assumed to be Gremlin-Groovy.
* `MapEmitter` and `ReduceEmitter` have an `emit(value)` default method where the key is the `MapReduce.NullObject` singleton.
* `Traverser.Admin` now implements `Attachable` as the `Traversal.SideEffects` can be generated from the `Vertex`.
* Made a solid effort to ensure that all TinkerPop keys are `Graph.System` to leave `Graph.Key` for users.
* The `Graph.System` prefix is now `^` instead of `%&%`. Simpler and easier on the `toString()`-eyes.
* Added `Traversal.SideEffects.ifPresent(Consumer)` as a default helper method.
* Added `profile()`-step which provides detailed information about the performance of each step in a traversal.
* No more `CountCapStep` and `CountStep`, there is only `CountStep` and it is elegant.
* Created a `AbstractTraversalStrategy` with good `toString()`, `hasCode()`, and `equals()` implementations.
* Added `CountTraversal` as a marker-interface stating that the `Traversal` has a `count() -> Long` method.
* `Traversal` no longer has any step methods as its not required for DSL implementers to have "core steps."
* Added "linearization" strategy for `ChooseStep` so it is executed correctly on GraphComputer.
* Added `GraphTraversalStrategyRegistry` which has respective global strategies to make turning on/off strategies easier.
* Added a generic `BranchStep` to be used for re-writing "meta-steps" for execution on GraphComputer.
* Moved `JumpStep`, `UntilStep`, and `ChooseStep` to a new `branch/` package.
* Added test cases to the Structure Suite to enforce consistent operations of reading properties after removal of their owning `Element`.
* GraphSON format change for full `Graph` serialization - Graph variables are now serialized with the key "variables" as opposed to "properties".
* Relaxed `Graph.toString()` test requirements for implementers.
* Made the `toString` operations in `GraphStrategy` consistent.
* Added `VertexFeatures.supportsRemoveProperty`.
* Added `VertexPropertyFeatures.supportsRemoveProperty`.
* Added `EdgeFeatures.supportsRemoveProperty`.
* Added `VertexFeatures.supportsRemoveVertices`.
* Added `EdgeFeatures.supportsRemoveEdges`.
* Vendors should now get a clear error when mis-spelling something in an `@OptOut` (or more likely if a test name changes) and it now works all the test suites.
* All plugins now have a default prefix of "tinkerpop." as a namespace.
* `GraphComputer` now executes a `Set<MapReduce>` and `hashCode()`/`equals()` were implemented for existing `MapReduce` implementations.
* Changed `Contains.in/notin` to `Contains.within/without` as `in` is a reserved term in most languages (including Java and Groovy).
* Added helper methods for loading data into collections in `TraversalHelper`.
* Core `Traversal` methods are smart about bulking -- e.g. `iterate()`, `fill()`, `remove()`, etc.
* `GroupByStep` and `GroupByMapReduce` leverage `BulkSet` as the default group data structure.
* `Element.Iterator` has renamed methods so implementers can do `MyElement implements Element, Element.Iterators`.
* Renamed `MessageType.Global` and `MessageType.Local` creators from `of()` to `to()` as it makes more sense to send messages `to()`.
* With `Traverser.get/setBulk()` there is no need for a `TraverserMessage`. The `Traverser` is now the message in `TraversalVertexProgram`.
* Provided static `make()` methods for constructing `Path` implementations.
* Provided a more space/time efficient algorithm for `Path.isSimple()`.
* The `JumpStep` GraphComputer algorithm `Queue` is now a `TraverserSet`.
* `AggregateStep` and `StoreStep` now use `BulkSet` as their default backing `Collection` (much more space/time efficient).
* Added `BulkSet` which is like `TraverserSet` but for arbitrary objects (i.e. a weighted set).
* `UnrollJumpStrategy` is no longer a default strategy as it is less efficient with the inclusion of `TraverserSet`.
* Introduced `TraverserSet` with bulk updating capabilities. Like OLAP, OLTP looping is now linear space/time complexity.
* TinkerGraph's MapReduce framework is now thread safe with a parallel execution implementation.
* Added a default `Traverser.asAdmin()` method as a typecast convenience to `Traverser.Admin`.
* Renamed `Traverser.System` to `Traverser.Admin` as to not cause `java.lang.System` reference issues.
* Renamed `Memory.Administrative` to `Memory.Admin` to make it shorter and consistent with `Traverser.Admin`.
* Fixed a TinkerGraph bug around user supplied vertex property ids.
* Most `Step` classes are now defined as `public final class` to prevent inheritance.
* `ShuffleStep` now extends `BarrierStep` which enables semantically correct step-sideEffects.
* Leveraged `Traverser.getBulk()` consistently throughout all steps.

=== TinkerPop 3.0.0.M3 (Release Date: October 6, 2014)

* All `Step` fields are now `private`/`protected` with respective getters as currently needed and will be added to as needed.
* Gremlin Server no longer has the `traverse` operation as lambdas aren't really serialized.
* `Path` is now an interface with `ImmutablePath` and `MutablePath` as implementations (2x speedup on path calculations).
* `Traverser` now implements `Comparable`. If the underlying object doesn't implement `Comparable`, then a runtime exception.
* Added abstract `BarrierStep` which greatly simplifies implementing barriers like `AggregateStep`, `OrderStep`, etc.
* `SelectStep` is now intelligent about when to trigger path computations based on label selectors and barriers.
* `T` no longer has `eq`, `neq`, `lt`, `in`, etc. Renamed all respective enums and with `static import`, good in console (e.g. `Compare.eq`).
* Added `Order` enum which provides `Order.decr` and `Order.incr`.
* `Traverser.loops` and `Jump.loops` are now shorts (`32767` max-loops is probably sufficient for 99.9999% of use cases).
* `Traverser.bulk` exists which is how many instances does the traverser represent. For use in grouping with bulk computations.
* Greatly simplified sideEffect steps where there is no distinction between OLAP vs. OLTP (from the `Step` perspective).
* Removed the need for `Bulkable` and `VertexCentric` marker interfaces in process API.
* Renamed configuration parameters in Giraph-Gremlin to be consistent with a `giraph.gremlin`-prefix.
* Made it possible to pass a `ScriptEngine` name and string script in `TraversalVertexProgram` and `LambdaVertexProgram`.
* Made `TinkerGraph` a plugin for the Console as it is no longer a direct dependency in `gremlin-groovy`.
* Added features for supporting the addition of properties via `Element.property(String,Object)`.
* `GiraphGraph` OLTP tested against Gremlin-Java8 and Gremlin-Groovy -- OLAP tested against Gremlin-Groovy.
* `Neo4jGraph` is now tested against both Gremlin-Java8 and Gremlin-Groovy.
* Renamed the test cases in `ProcessTestSuite` to be consistent with other Gremlin language variants.
* Added a `gremlin-groovy-test` suite that can be used to validate implementations against the Groovy variant of Gremlin.
* `TinkerGraph` is no longer serializable, use a `GraphReader`/`GraphWriter` to serialize the graph data.
* Removed `implements Serializable` on numerous classes to ensure safety and proper usage of utilities for cloning.
* `Traversal` now implements `Cloneable` as this is the means that inter-JVM threads are able to get sibling `Traversals`.
* Created "integration" test for `Neo4jGraph` that runs the test suite with multi/meta property features turned off.
* Added `GraphStrategy` methods for `VertexProperty`.
* Converted the `id` data type from string to integer in the Grateful Dead sample data.
* Removed all notions of serializable lambdas as this is a misconception and should not be part of TinkerPop.
* Greatly simplified `TraversalVertexProgram` with three arguments: a `Traversal<Supplier>`, `Class<Traversal<Supplier>>`, or a script string with `ScriptEngine` name.
* Added `TraversalScript` interface with `GroovyTraversalScript` as an instance. To be used by OLAP engines and any language variant (e.g. gremlin-scala, gremlin-js, etc.).
* `UntilStep` now leverages `UnrollJumpStrategy` accordingly.
* Fixed a bug where the `toString()` of `Traversal` was being hijacked by `SugarGremlinPlugin`.
* Fixed compilation bug in `UntilStep` that is realized when used in multi-machine OLAP.
* Simplified `Enumerator` and implementations for `MatchStep`.

=== TinkerPop 3.0.0.M2 (Release Date: September 23, 2014)

* Added an exhaust `InnerJoinEnumerator` fix in `MatchStep` to get all solutions correctly.
* `Neo4jGraph` can be configured to allow or disallow meta- and multi-properties.
* Added `until()`-step as a simpler way to express while-do looping which compiles down to a `jump()`-step equivalent.
* Added "The Crew" (`CREW`) toy graph which contains multi-properties, meta-properties, graph variables, hiddens, etc.
* If the Giraph job fails, then the subsequent `MapReduce` jobs will not execute.
* Added `Graph.System` class which generates keys prefixed with `%&%` which is considered the vendor namespace and not allowed by users.
* Added `ReferencedVertex` (etc. for all graph object types) for lightweight message passing of graph object ids.
* `T.*` now has `label`, `id`, `key`, `value` and no longer are these `String` representations reserved in TinkerPop.
* `Traverser` now has a transient reference to `Traversal.SideEffects`.
* "Detached" classes are now tested by the standard test suite.
* Compartmentalized `Traverser` interface so there is now a `Traverser.System` sub-interface with methods that users shouldn't call.
* Added `OrderByStep` which orders `Elements` according to the value of a provided key.
* 2x speed increase on steps that rely heavily on `ExpandableStepIterator` with massive memory footprint reduction as well.
* Added `VertexProperty<V>` as the property type for vertices -- provides multi-properties and properties on properties for vertices.
* Changed `VertexProgram` such that `getElementComputeKeys()` is simply a `Set<String>`.
* Significant changes to the format of the `ResponseMessage` for Gremlin Server - these changes break existing clients.
* Close any open transactions on any configured `Graph` when a session in Gremlin Server is killed.
* Grateful Dead Graph now uses vertex labels instead of "type" properties.
* There is now a `GraphComputerStrategy` and `EngineDependent` marker interface to allow steps to decide their algorithm depending if they are OLAP or OLTP.
* A labeled step now stores its current traverser value in `Traversal.SideEffects` (no longer can sideEffectKeys and step labels be the same).
* `GraphFactory` support for opening a `Graph` with multiple `GraphStrategy` instances - if there are multiple strategies they are wrapped in order via `SequenceGraphStrategy`.
* The result type for result termination messages returned from Gremlin Server is now set to "no content".
* The `maxContentLength` setting for Gremlin Driver now blocks incoming frames that are too large.
* After initialization scripts are executed in Gremlin Server, the `Graph` instances are re-bound back to their global references, thus allowing `GraphStrategy` initialization or even dynamic `Graph` creation through scripts.
* Added "Modern" graph back which is basically the "Classic" graph with double values for the "weight" property on edges and non-default vertex labels.
* `Traversal.addStep()` is now hard typed so type casting isn't required and traversal APIs look clean.
* Changed the hidden key prefix from `%$%` to `~` in `Graph.Key.hide()`.
* Added `has(label,key,predicate,value)` to allow for `has('person','name','marko')`. Various overloaded methods provided.
* Update to traversal API where if a `SFunction<S,?>` was required, but can process a `Traverser<S>`, then the function is `SFunction<Traverser<S>,?>`.
* Added `WhereStep` as a way to further constrain `select()` and `match()`.
* Extensive work on `GiraphMemory` and its interaction with Giraph aggregators.
* If the input path of a `GiraphGraphComputer` does not exist, failure happens prior to job submission.
* `SugarPlugin` now has all inefficient methods and Gremlin-Groovy proper is only efficient Groovy techniques.
* Prevented concurrency problems by only modifying bindings within the same thread of execution in the `GremlinExecutor`.
* Calls to `use` on the `DependencyManager` now return the list of `GremlinPlugin` instances to initialize instead of just initializing them automatically because it causes problems with `ScriptEngine` setup if a plugin requires a script to be evaluated and a required dependency is not yet loaded.
* `Traversal.SideEffects` has `getGraph()`, `setGraph()`, and `removeGraph()` default helpers.
* `Traversal.Memory` -> `Traversal.SideEffects` and `GraphComputer.SideEffects` -> `GraphComputer.Memory`.
* `StrategyWrappedVertex` and `StrategyWrappedEdge` properly wrap `Element` objects returned from non-traversal based methods.
* Gremlin-Server now sends a single write with status 200 for Object and empty response messages.
* `GremlinGroovyScriptEngine` allows imports to re-import dependencies added via "use".
* Changed order in which the `GremlinExecutor` is initialized such that dependency loading via "use" are handled first which fixes problems with starting Gremlin Server with `gremlin-server-neo4j.yaml`.
* Corrected issues with the "branch factor" related traversals under `SubgraphStrategy`.  This change also altered the semantics of the `SubgraphStrategy` a bit as it became more restrictive around `Edge` inclusion (requires both vertices to be in the subgraph).
* The Gephi Plugin now visualizes traversals and has numerous configuration options.
* Added more specific features around the types of "identifiers" a graph can support.
* Added a new test graph called `MODERN` that is copy of the `CLASSIC` graph, but represents floats as doubles.  This graph will be the default graph for testing going forward.
* Fix bug in `Neo4jGraph` that was not processing multiple vertex labels properly when doing a `has()` step with `IN`.
* Changed semantics of `@LoadGraphWith` in gremlin-test to only refer to the ability of a test implementation to process the data types of the test graph (not to actually load it).
* `StartStep` is a `SideEffect` as it is a process to get data into the stream (like a keyboard) and more efficient as such.
* Greatly simplified the implementations of `Map`, `FlatMap`, `Filter`, and `SideEffect`.
* `Path` data structure changed to an ordered list of objects with each associated to a `Set<String>` of as-labels.
* All sideEffect-based steps no longer extend `FilterStep` with predicate equal true, but a more efficient `SideEffectStep`.
* `TreeStep` now has `TreeMapReduce` for executing on `GraphComputer`.
* `Neo4jTraversal.cypher()` is fluent throughout.
* Reverted back to TP2 model of `as()` referring to step names, not variable names of sideEffects.
* Updated `AddEdge`-step to support property key/value pairs for appending to newly created edges.
* Renamed `Graph.getFeatures()` to `Graph.features()` to be consistent with other API methods.
* `Vertex` and `Edge` now implement all `GraphTraversal` methods to ensure consistency throughout stack.
* `Neo4jTraversal` is auto-generated from `Neo4jTraversalStub` with technique generalizable to other vendors.
* Added test suite to ensure that all traversals are of the same type: `g.V`, `g.E`, `g.of()`, `v.identity()`, `e.identity()`, v-, e-methods.
* Giraph HDFS helpers now support `hdfs.mkdir(string)` and `local.mkdir(string)`
* Added `@OptIn` and `@OptOut` for implementers to specify on their `Graph` implementations for test compliance information.
* `GraphComputer` `Memory` now immutable after computation is complete.
* Dependency grabbing for plugins filter out slf4j logging dependencies so as to avoid multiple bindings with the standard TinkerPop distributions.
* Fixed `GiraphMemory` to be fully consistent with GraphComputer specification.
* Removed fatJar assembly from Giraph-Graph as it is no longed needed with distributed cache model.
* Reworked `GiraphRemoteAcceptor` to provide a `result` variable back to the console with `ComputerResult`.
* `VertexProgram` is no longer `Serializable` (use `loadState` and `storeState` for wire-propagation).
* Moved `GiraphGraph.getOutputGraph()` to `GiraphHelper`.
* Changed `GIRAPH_GREMLIN_HOME` to `GIRAPH_GREMLIN_LIB` to reference directory where jars are to be loaded.
* Updated README with release instructions.

=== TinkerPop 3.0.0.M1 (Release Date: August 12, 2014)

* First official release of TinkerPop3 and thus, no changes.<|MERGE_RESOLUTION|>--- conflicted
+++ resolved
@@ -26,13 +26,10 @@
 * Modified the text of `profile()` output to hide step instances injected for purpose of collecting metrics.
 * Bumped to Jackson 2.11.x.
 * Bumped Netty 4.1.52.
-<<<<<<< HEAD
+* Added lambda support for `gremlin-javascript`.
 * Provided a more concise syntax for constructing strategies in Groovy.
 * Aligned `CoreImports` with `GroovyTranslator` to generate more succinct syntax.
 * Improved `gremlin-groovy` understanding of `withSack()` overloads to avoid forced casts.
-=======
-* Added lambda support for `gremlin-javascript`.
->>>>>>> c6f2f598
 * Moved `Translator` instances to `gremlin-core`.
 * Prevented barriers from over-reaching their limits by one.
 * Added `CheckedGraphManager` to prevent Gremlin Server from starting if there are no graphs configured.
