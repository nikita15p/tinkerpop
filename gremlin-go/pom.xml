--- conflicted
+++ resolved
@@ -114,7 +114,6 @@
                                     <goal>exec</goal>
                                 </goals>
                                 <configuration>
-<<<<<<< HEAD
                                     <!--
                                     TODO: Temporarily skip until some gherkin issues are sorted here for 3.6.x:
                                     1. gherkin syntax now includes exception assertions with:
@@ -128,11 +127,6 @@
                                        gremlin-go-godog-tests          | ./gremlin.go:983:151: syntax error: unexpected literal 0, expecting comma or )
                                        gremlin-go-godog-tests          | ./gremlin.go:984:160: syntax error: unexpected literal 0, expecting comma or )
                                     -->
-=======
-                                    <!-- tests pass, but there is some trouble running these in docker/build.sh
-                                         as docker-compose isn't a command available in that image. skipping until
-                                         resolved -->
->>>>>>> 2f00e313
                                     <skip>true</skip>
                                     <executable>docker-compose</executable>
                                     <arguments>
