/*
 * Licensed to the Apache Software Foundation (ASF) under one
 * or more contributor license agreements.  See the NOTICE file
 * distributed with this work for additional information
 * regarding copyright ownership.  The ASF licenses this file
 * to you under the Apache License, Version 2.0 (the
 * "License"); you may not use this file except in compliance
 * with the License.  You may obtain a copy of the License at
 *
 * http://www.apache.org/licenses/LICENSE-2.0
 *
 * Unless required by applicable law or agreed to in writing,
 * software distributed under the License is distributed on an
 * "AS IS" BASIS, WITHOUT WARRANTIES OR CONDITIONS OF ANY
 * KIND, either express or implied.  See the License for the
 * specific language governing permissions and limitations
 * under the License.
 */
package org.apache.tinkerpop.gremlin.spark.process.computer;

import org.apache.commons.configuration.ConfigurationUtils;
import org.apache.commons.configuration.FileConfiguration;
import org.apache.commons.configuration.PropertiesConfiguration;
import org.apache.commons.lang3.concurrent.BasicThreadFactory;
import org.apache.hadoop.conf.Configuration;
import org.apache.hadoop.fs.FileSystem;
import org.apache.hadoop.fs.Path;
import org.apache.hadoop.mapreduce.InputFormat;
import org.apache.hadoop.mapreduce.lib.input.FileInputFormat;
import org.apache.hadoop.mapreduce.lib.output.FileOutputFormat;
import org.apache.spark.HashPartitioner;
import org.apache.spark.Partitioner;
import org.apache.spark.SparkConf;
import org.apache.spark.SparkContext;
import org.apache.spark.api.java.JavaPairRDD;
import org.apache.spark.api.java.JavaSparkContext;
import org.apache.spark.launcher.SparkLauncher;
import org.apache.spark.storage.StorageLevel;
import org.apache.tinkerpop.gremlin.hadoop.Constants;
import org.apache.tinkerpop.gremlin.hadoop.process.computer.AbstractHadoopGraphComputer;
import org.apache.tinkerpop.gremlin.hadoop.process.computer.util.ComputerSubmissionHelper;
import org.apache.tinkerpop.gremlin.hadoop.structure.HadoopConfiguration;
import org.apache.tinkerpop.gremlin.hadoop.structure.HadoopGraph;
import org.apache.tinkerpop.gremlin.hadoop.structure.io.FileSystemStorage;
import org.apache.tinkerpop.gremlin.hadoop.structure.io.GraphFilterAware;
import org.apache.tinkerpop.gremlin.hadoop.structure.io.VertexWritable;
import org.apache.tinkerpop.gremlin.hadoop.structure.util.ConfUtil;
import org.apache.tinkerpop.gremlin.process.computer.ComputerResult;
import org.apache.tinkerpop.gremlin.process.computer.GraphComputer;
import org.apache.tinkerpop.gremlin.process.computer.MapReduce;
import org.apache.tinkerpop.gremlin.process.computer.Memory;
import org.apache.tinkerpop.gremlin.process.computer.VertexProgram;
import org.apache.tinkerpop.gremlin.process.computer.util.DefaultComputerResult;
import org.apache.tinkerpop.gremlin.process.computer.util.MapMemory;
<<<<<<< HEAD
import org.apache.tinkerpop.gremlin.process.traversal.TraversalStrategies;
=======
import org.apache.tinkerpop.gremlin.process.traversal.util.TraversalInterruptedException;
>>>>>>> 5fafb0b4
import org.apache.tinkerpop.gremlin.spark.process.computer.payload.ViewIncomingPayload;
import org.apache.tinkerpop.gremlin.spark.process.computer.traversal.strategy.SparkVertexProgramInterceptor;
import org.apache.tinkerpop.gremlin.spark.process.computer.traversal.strategy.optimization.SparkInterceptorStrategy;
import org.apache.tinkerpop.gremlin.spark.process.computer.traversal.strategy.optimization.SparkPartitionAwareStrategy;
import org.apache.tinkerpop.gremlin.spark.structure.Spark;
import org.apache.tinkerpop.gremlin.spark.structure.io.InputFormatRDD;
import org.apache.tinkerpop.gremlin.spark.structure.io.InputOutputHelper;
import org.apache.tinkerpop.gremlin.spark.structure.io.InputRDD;
import org.apache.tinkerpop.gremlin.spark.structure.io.OutputFormatRDD;
import org.apache.tinkerpop.gremlin.spark.structure.io.OutputRDD;
import org.apache.tinkerpop.gremlin.spark.structure.io.PersistedInputRDD;
import org.apache.tinkerpop.gremlin.spark.structure.io.PersistedOutputRDD;
import org.apache.tinkerpop.gremlin.spark.structure.io.SparkContextStorage;
import org.apache.tinkerpop.gremlin.spark.structure.io.gryo.GryoSerializer;
import org.apache.tinkerpop.gremlin.structure.Direction;
import org.apache.tinkerpop.gremlin.structure.io.Storage;

import java.io.File;
import java.io.IOException;
import java.util.concurrent.Executor;
import java.util.concurrent.ExecutorService;
import java.util.concurrent.Executors;
import java.util.concurrent.Future;
import java.util.concurrent.ThreadFactory;
import java.util.stream.Stream;

/**
 * @author Marko A. Rodriguez (http://markorodriguez.com)
 */
public final class SparkGraphComputer extends AbstractHadoopGraphComputer {


    private final ThreadFactory threadFactoryBoss = new BasicThreadFactory.Builder().namingPattern(SparkGraphComputer.class.getSimpleName() + "-boss").build();

    /**
     * An {@code ExecutorService} that schedules up background work. Since a {@link GraphComputer} is only used once
     * for a {@link VertexProgram} a single threaded executor is sufficient.
     */
    private final ExecutorService computerService = Executors.newSingleThreadExecutor(threadFactoryBoss);

    private final org.apache.commons.configuration.Configuration sparkConfiguration;
    private boolean workersSet = false;

    static {
        TraversalStrategies.GlobalCache.registerStrategies(SparkGraphComputer.class,
                TraversalStrategies.GlobalCache.getStrategies(GraphComputer.class).clone().addStrategies(
                        SparkPartitionAwareStrategy.instance(),
                        SparkInterceptorStrategy.instance()));
    }

    public SparkGraphComputer(final HadoopGraph hadoopGraph) {
        super(hadoopGraph);
        this.sparkConfiguration = new HadoopConfiguration();
        ConfigurationUtils.copy(this.hadoopGraph.configuration(), this.sparkConfiguration);
    }

    @Override
    public GraphComputer workers(final int workers) {
        super.workers(workers);
        if (this.sparkConfiguration.containsKey(SparkLauncher.SPARK_MASTER) && this.sparkConfiguration.getString(SparkLauncher.SPARK_MASTER).startsWith("local")) {
            this.sparkConfiguration.setProperty(SparkLauncher.SPARK_MASTER, "local[" + this.workers + "]");
        }
        this.workersSet = true;
        return this;
    }

    @Override
    public GraphComputer configure(final String key, final Object value) {
        this.sparkConfiguration.setProperty(key, value);
        return this;
    }

    @Override
    public Future<ComputerResult> submit() {
        this.validateStatePriorToExecution();
        return ComputerSubmissionHelper.runWithBackgroundThread(this::submitWithExecutor, "SparkSubmitter");
    }

    private Future<ComputerResult> submitWithExecutor(Executor exec) {
        // create the completable future                                                    
        return computerService.submit(() -> {
            final long startTime = System.currentTimeMillis();
            // apache and hadoop configurations that are used throughout the graph computer computation
            final org.apache.commons.configuration.Configuration apacheConfiguration = new HadoopConfiguration(this.sparkConfiguration);
            if (!apacheConfiguration.containsKey(Constants.SPARK_SERIALIZER))
                apacheConfiguration.setProperty(Constants.SPARK_SERIALIZER, GryoSerializer.class.getCanonicalName());
            apacheConfiguration.setProperty(Constants.GREMLIN_HADOOP_GRAPH_WRITER_HAS_EDGES, this.persist.equals(GraphComputer.Persist.EDGES));
            final Configuration hadoopConfiguration = ConfUtil.makeHadoopConfiguration(apacheConfiguration);
            final Storage fileSystemStorage = FileSystemStorage.open(hadoopConfiguration);
            final Storage sparkContextStorage = SparkContextStorage.open(apacheConfiguration);
            final boolean inputFromHDFS = FileInputFormat.class.isAssignableFrom(hadoopConfiguration.getClass(Constants.GREMLIN_HADOOP_GRAPH_READER, Object.class));
            final boolean inputFromSpark = PersistedInputRDD.class.isAssignableFrom(hadoopConfiguration.getClass(Constants.GREMLIN_HADOOP_GRAPH_READER, Object.class));
            final boolean outputToHDFS = FileOutputFormat.class.isAssignableFrom(hadoopConfiguration.getClass(Constants.GREMLIN_HADOOP_GRAPH_WRITER, Object.class));
            final boolean outputToSpark = PersistedOutputRDD.class.isAssignableFrom(hadoopConfiguration.getClass(Constants.GREMLIN_HADOOP_GRAPH_WRITER, Object.class));
            final boolean skipPartitioner = apacheConfiguration.getBoolean(Constants.GREMLIN_SPARK_SKIP_PARTITIONER, false);
            String inputLocation = null;
            if (inputFromSpark)
                inputLocation = Constants.getSearchGraphLocation(hadoopConfiguration.get(Constants.GREMLIN_HADOOP_INPUT_LOCATION), sparkContextStorage).orElse(null);
            else if (inputFromHDFS)
                inputLocation = Constants.getSearchGraphLocation(hadoopConfiguration.get(Constants.GREMLIN_HADOOP_INPUT_LOCATION), fileSystemStorage).orElse(null);
            if (null == inputLocation)
                inputLocation = hadoopConfiguration.get(Constants.GREMLIN_HADOOP_INPUT_LOCATION);

            if (null != inputLocation && inputFromHDFS) {
                try {
                    apacheConfiguration.setProperty(Constants.MAPREDUCE_INPUT_FILEINPUTFORMAT_INPUTDIR, FileSystem.get(hadoopConfiguration).getFileStatus(new Path(inputLocation)).getPath().toString());
                    hadoopConfiguration.set(Constants.MAPREDUCE_INPUT_FILEINPUTFORMAT_INPUTDIR, FileSystem.get(hadoopConfiguration).getFileStatus(new Path(inputLocation)).getPath().toString());
                } catch (final IOException e) {
                    throw new IllegalStateException(e.getMessage(), e);
                }
            }
            final InputRDD inputRDD;
            final OutputRDD outputRDD;
            final boolean filtered;
            try {
                inputRDD = InputRDD.class.isAssignableFrom(hadoopConfiguration.getClass(Constants.GREMLIN_HADOOP_GRAPH_READER, Object.class)) ?
                        hadoopConfiguration.getClass(Constants.GREMLIN_HADOOP_GRAPH_READER, InputRDD.class, InputRDD.class).newInstance() :
                        InputFormatRDD.class.newInstance();
                outputRDD = OutputRDD.class.isAssignableFrom(hadoopConfiguration.getClass(Constants.GREMLIN_HADOOP_GRAPH_WRITER, Object.class)) ?
                        hadoopConfiguration.getClass(Constants.GREMLIN_HADOOP_GRAPH_WRITER, OutputRDD.class, OutputRDD.class).newInstance() :
                        OutputFormatRDD.class.newInstance();
                // if the input class can filter on load, then set the filters
                if (inputRDD instanceof InputFormatRDD && GraphFilterAware.class.isAssignableFrom(hadoopConfiguration.getClass(Constants.GREMLIN_HADOOP_GRAPH_READER, InputFormat.class, InputFormat.class))) {
                    GraphFilterAware.storeGraphFilter(apacheConfiguration, hadoopConfiguration, this.graphFilter);
                    filtered = false;
                } else if (inputRDD instanceof GraphFilterAware) {
                    ((GraphFilterAware) inputRDD).setGraphFilter(this.graphFilter);
                    filtered = false;
                } else if (this.graphFilter.hasFilter()) {
                    filtered = true;
                } else {
                    filtered = false;
                }
            } catch (final InstantiationException | IllegalAccessException e) {
                throw new IllegalStateException(e.getMessage(), e);
            }

            SparkMemory memory = null;
            // delete output location
            final String outputLocation = hadoopConfiguration.get(Constants.GREMLIN_HADOOP_OUTPUT_LOCATION, null);
            if (null != outputLocation) {
                if (outputToHDFS && fileSystemStorage.exists(outputLocation))
                    fileSystemStorage.rm(outputLocation);
                if (outputToSpark && sparkContextStorage.exists(outputLocation))
                    sparkContextStorage.rm(outputLocation);
            }

            // the Spark application name will always be set by SparkContextStorage, thus, INFO the name to make it easier to debug
            logger.debug(Constants.GREMLIN_HADOOP_SPARK_JOB_PREFIX + (null == this.vertexProgram ? "No VertexProgram" : this.vertexProgram) + "[" + this.mapReducers + "]");

            // create the spark configuration from the graph computer configuration
            final SparkConf sparkConfiguration = new SparkConf();
            hadoopConfiguration.forEach(entry -> sparkConfiguration.set(entry.getKey(), entry.getValue()));
            // execute the vertex program and map reducers and if there is a failure, auto-close the spark context
            try {
                final JavaSparkContext sparkContext = new JavaSparkContext(SparkContext.getOrCreate(sparkConfiguration));
                this.loadJars(sparkContext, hadoopConfiguration); // add the project jars to the cluster
                Spark.create(sparkContext.sc()); // this is the context RDD holder that prevents GC
                updateLocalConfiguration(sparkContext, sparkConfiguration);
                // create a message-passing friendly rdd from the input rdd
                JavaPairRDD<Object, VertexWritable> computedGraphRDD = null;
                boolean partitioned = false;
                JavaPairRDD<Object, VertexWritable> loadedGraphRDD = inputRDD.readGraphRDD(apacheConfiguration, sparkContext);
                // if there are vertex or edge filters, filter the loaded graph rdd prior to partitioning and persisting
                if (filtered) {
                    this.logger.debug("Filtering the loaded graphRDD: " + this.graphFilter);
                    loadedGraphRDD = SparkExecutor.applyGraphFilter(loadedGraphRDD, this.graphFilter);
                }
                // if the loaded graph RDD is already partitioned use that partitioner, else partition it with HashPartitioner
                if (loadedGraphRDD.partitioner().isPresent())
                    this.logger.debug("Using the existing partitioner associated with the loaded graphRDD: " + loadedGraphRDD.partitioner().get());
                else {
                    if (!skipPartitioner) {
                        final Partitioner partitioner = new HashPartitioner(this.workersSet ? this.workers : loadedGraphRDD.partitions().size());
                        this.logger.debug("Partitioning the loaded graphRDD: " + partitioner);
                        loadedGraphRDD = loadedGraphRDD.partitionBy(partitioner);
                        partitioned = true;
                        assert loadedGraphRDD.partitioner().isPresent();
                    } else {
                        assert skipPartitioner == !loadedGraphRDD.partitioner().isPresent(); // no easy way to test this with a test case
                        this.logger.debug("Partitioning has been skipped for the loaded graphRDD via " + Constants.GREMLIN_SPARK_SKIP_PARTITIONER);
                    }
                }
                // if the loaded graphRDD was already partitioned previous, then this coalesce/repartition will not take place
                if (this.workersSet) {
                    if (loadedGraphRDD.partitions().size() > this.workers) // ensures that the loaded graphRDD does not have more partitions than workers
                        loadedGraphRDD = loadedGraphRDD.coalesce(this.workers);
                    else if (loadedGraphRDD.partitions().size() < this.workers) // ensures that the loaded graphRDD does not have less partitions than workers
                        loadedGraphRDD = loadedGraphRDD.repartition(this.workers);
                }
                // persist the vertex program loaded graph as specified by configuration or else use default cache() which is MEMORY_ONLY
                if (!skipPartitioner && (!inputFromSpark || partitioned || filtered))
                    loadedGraphRDD = loadedGraphRDD.persist(StorageLevel.fromString(hadoopConfiguration.get(Constants.GREMLIN_SPARK_GRAPH_STORAGE_LEVEL, "MEMORY_ONLY")));

                ////////////////////////////////
                // process the vertex program //
                ////////////////////////////////
                if (null != this.vertexProgram) {
                    memory = new SparkMemory(this.vertexProgram, this.mapReducers, sparkContext);
<<<<<<< HEAD
                    /////////////////
                    // if there is a registered VertexProgramInterceptor, use it to bypass the GraphComputer semantics
                    if (apacheConfiguration.containsKey(Constants.GREMLIN_HADOOP_VERTEX_PROGRAM_INTERCEPTOR)) {
                        try {
                            final SparkVertexProgramInterceptor<VertexProgram> interceptor =
                                    (SparkVertexProgramInterceptor) Class.forName(apacheConfiguration.getString(Constants.GREMLIN_HADOOP_VERTEX_PROGRAM_INTERCEPTOR)).newInstance();
                            computedGraphRDD = interceptor.apply(this.vertexProgram, loadedGraphRDD, memory);
                        } catch (final ClassNotFoundException | IllegalAccessException | InstantiationException e) {
                            throw new IllegalStateException(e.getMessage());
                        }
                    } else {  // standard GraphComputer semantics
                        // set up the vertex program and wire up configurations
                        this.vertexProgram.setup(memory);
                        JavaPairRDD<Object, ViewIncomingPayload<Object>> viewIncomingRDD = null;
                        memory.broadcastMemory(sparkContext);
                        final HadoopConfiguration vertexProgramConfiguration = new HadoopConfiguration();
                        this.vertexProgram.storeState(vertexProgramConfiguration);
                        ConfigurationUtils.copy(vertexProgramConfiguration, apacheConfiguration);
                        ConfUtil.mergeApacheIntoHadoopConfiguration(vertexProgramConfiguration, hadoopConfiguration);
                        // execute the vertex program
                        while (true) {
                            memory.setInExecute(true);
                            viewIncomingRDD = SparkExecutor.executeVertexProgramIteration(loadedGraphRDD, viewIncomingRDD, memory, vertexProgramConfiguration);
                            memory.setInExecute(false);
                            if (this.vertexProgram.terminate(memory))
                                break;
                            else {
                                memory.incrIteration();
                                memory.broadcastMemory(sparkContext);
                            }
=======
                    this.vertexProgram.setup(memory);
                    memory.broadcastMemory(sparkContext);
                    final HadoopConfiguration vertexProgramConfiguration = new HadoopConfiguration();
                    this.vertexProgram.storeState(vertexProgramConfiguration);
                    ConfigurationUtils.copy(vertexProgramConfiguration, apacheConfiguration);
                    ConfUtil.mergeApacheIntoHadoopConfiguration(vertexProgramConfiguration, hadoopConfiguration);
                    // execute the vertex program
                    while (true) {
                        if (Thread.interrupted()) {
                            sparkContext.cancelAllJobs();
                            throw new TraversalInterruptedException();
                        }
                        memory.setInExecute(true);
                        viewIncomingRDD = SparkExecutor.executeVertexProgramIteration(loadedGraphRDD, viewIncomingRDD, memory, vertexProgramConfiguration);
                        memory.setInExecute(false);
                        if (this.vertexProgram.terminate(memory))
                            break;
                        else {
                            memory.incrIteration();
                            memory.broadcastMemory(sparkContext);
>>>>>>> 5fafb0b4
                        }
                        // write the computed graph to the respective output (rdd or output format)
                        computedGraphRDD = SparkExecutor.prepareFinalGraphRDD(loadedGraphRDD, viewIncomingRDD, this.vertexProgram.getVertexComputeKeys());
                    }
                    /////////////////
                    memory.complete(); // drop all transient memory keys
                    if (null != outputRDD && !this.persist.equals(Persist.NOTHING)) {
                        outputRDD.writeGraphRDD(apacheConfiguration, computedGraphRDD);
                    }
                }

                final boolean computedGraphCreated = computedGraphRDD != null;
                if (!computedGraphCreated)
                    computedGraphRDD = loadedGraphRDD;

                final Memory.Admin finalMemory = null == memory ? new MapMemory() : new MapMemory(memory);

                //////////////////////////////
                // process the map reducers //
                //////////////////////////////
                if (!this.mapReducers.isEmpty()) {
                    if (computedGraphCreated && !outputToSpark) {
                        // drop all the edges of the graph as they are not used in mapReduce processing
                        computedGraphRDD = computedGraphRDD.mapValues(vertexWritable -> {
                            vertexWritable.get().dropEdges(Direction.BOTH);
                            return vertexWritable;
                        });
                        // if there is only one MapReduce to execute, don't bother wasting the clock cycles.
                        if (this.mapReducers.size() > 1)
                            computedGraphRDD = computedGraphRDD.persist(StorageLevel.fromString(hadoopConfiguration.get(Constants.GREMLIN_SPARK_GRAPH_STORAGE_LEVEL, "MEMORY_ONLY")));
                    }

                    for (final MapReduce mapReduce : this.mapReducers) {
                        // execute the map reduce job
                        final HadoopConfiguration newApacheConfiguration = new HadoopConfiguration(apacheConfiguration);
                        mapReduce.storeState(newApacheConfiguration);
                        // map
                        final JavaPairRDD mapRDD = SparkExecutor.executeMap((JavaPairRDD) computedGraphRDD, mapReduce, newApacheConfiguration);
                        // combine
                        final JavaPairRDD combineRDD = mapReduce.doStage(MapReduce.Stage.COMBINE) ? SparkExecutor.executeCombine(mapRDD, newApacheConfiguration) : mapRDD;
                        // reduce
                        final JavaPairRDD reduceRDD = mapReduce.doStage(MapReduce.Stage.REDUCE) ? SparkExecutor.executeReduce(combineRDD, mapReduce, newApacheConfiguration) : combineRDD;
                        // write the map reduce output back to disk and computer result memory
                        if (null != outputRDD)
                            mapReduce.addResultToMemory(finalMemory, outputRDD.writeMemoryRDD(apacheConfiguration, mapReduce.getMemoryKey(), reduceRDD));

                    }
                }

                // unpersist the loaded graph if it will not be used again (no PersistedInputRDD)
                // if the graphRDD was loaded from Spark, but then partitioned or filtered, its a different RDD
                if ((!inputFromSpark || partitioned || filtered) && computedGraphCreated)
                    loadedGraphRDD.unpersist();
                // unpersist the computed graph if it will not be used again (no PersistedOutputRDD)
                // if the computed graph is the loadedGraphRDD because it was not mutated and not-unpersisted, then don't unpersist the computedGraphRDD/loadedGraphRDD
                if (!outputToSpark || (this.persist.equals(GraphComputer.Persist.NOTHING) && loadedGraphRDD != computedGraphRDD))
                    computedGraphRDD.unpersist();
                // delete any file system or rdd data if persist nothing
                if (null != outputLocation && this.persist.equals(GraphComputer.Persist.NOTHING)) {
                    if (outputToHDFS)
                        fileSystemStorage.rm(outputLocation);
                    if (outputToSpark)
                        sparkContextStorage.rm(outputLocation);
                }
                // update runtime and return the newly computed graph
                finalMemory.setRuntime(System.currentTimeMillis() - startTime);
                return new DefaultComputerResult(InputOutputHelper.getOutputGraph(apacheConfiguration, this.resultGraph, this.persist), finalMemory.asImmutable());
            } finally {
                if (!apacheConfiguration.getBoolean(Constants.GREMLIN_SPARK_PERSIST_CONTEXT, false))
                    Spark.close();
            }
        });
    }

    /////////////////

    private void loadJars(final JavaSparkContext sparkContext, final Configuration hadoopConfiguration) {
        if (hadoopConfiguration.getBoolean(Constants.GREMLIN_HADOOP_JARS_IN_DISTRIBUTED_CACHE, true)) {
            final String hadoopGremlinLocalLibs = null == System.getProperty(Constants.HADOOP_GREMLIN_LIBS) ? System.getenv(Constants.HADOOP_GREMLIN_LIBS) : System.getProperty(Constants.HADOOP_GREMLIN_LIBS);
            if (null == hadoopGremlinLocalLibs)
                this.logger.warn(Constants.HADOOP_GREMLIN_LIBS + " is not set -- proceeding regardless");
            else {
                try {
                    final String[] paths = hadoopGremlinLocalLibs.split(":");
                    final FileSystem fs = FileSystem.get(hadoopConfiguration);
                    for (final String path : paths) {
                        final File file = AbstractHadoopGraphComputer.copyDirectoryIfNonExistent(fs, path);
                        if (file.exists())
                            Stream.of(file.listFiles()).filter(f -> f.getName().endsWith(Constants.DOT_JAR)).forEach(f -> sparkContext.addJar(f.getAbsolutePath()));
                        else
                            this.logger.warn(path + " does not reference a valid directory -- proceeding regardless");
                    }
                } catch (IOException e) {
                    throw new IllegalStateException(e.getMessage(), e);
                }
            }
        }
    }

    /**
     * When using a persistent context the running Context's configuration will override a passed
     * in configuration. Spark allows us to override these inherited properties via
     * SparkContext.setLocalProperty
     */
    private void updateLocalConfiguration(final JavaSparkContext sparkContext, final SparkConf sparkConfiguration) {
        /*
         * While we could enumerate over the entire SparkConfiguration and copy into the Thread
         * Local properties of the Spark Context this could cause adverse effects with future
         * versions of Spark. Since the api for setting multiple local properties at once is
         * restricted as private, we will only set those properties we know can effect SparkGraphComputer
         * Execution rather than applying the entire configuration.
         */
        final String[] validPropertyNames = {
                "spark.job.description",
                "spark.jobGroup.id",
                "spark.job.interruptOnCancel",
                "spark.scheduler.pool"
        };

        for (String propertyName : validPropertyNames) {
            if (sparkConfiguration.contains(propertyName)) {
                String propertyValue = sparkConfiguration.get(propertyName);
                this.logger.info("Setting Thread Local SparkContext Property - "
                        + propertyName + " : " + propertyValue);

                sparkContext.setLocalProperty(propertyName, sparkConfiguration.get(propertyName));
            }
        }
    }

    public static void main(final String[] args) throws Exception {
        final FileConfiguration configuration = new PropertiesConfiguration(args[0]);
        new SparkGraphComputer(HadoopGraph.open(configuration)).program(VertexProgram.createVertexProgram(HadoopGraph.open(configuration), configuration)).submit().get();
    }
}<|MERGE_RESOLUTION|>--- conflicted
+++ resolved
@@ -52,11 +52,8 @@
 import org.apache.tinkerpop.gremlin.process.computer.VertexProgram;
 import org.apache.tinkerpop.gremlin.process.computer.util.DefaultComputerResult;
 import org.apache.tinkerpop.gremlin.process.computer.util.MapMemory;
-<<<<<<< HEAD
 import org.apache.tinkerpop.gremlin.process.traversal.TraversalStrategies;
-=======
 import org.apache.tinkerpop.gremlin.process.traversal.util.TraversalInterruptedException;
->>>>>>> 5fafb0b4
 import org.apache.tinkerpop.gremlin.spark.process.computer.payload.ViewIncomingPayload;
 import org.apache.tinkerpop.gremlin.spark.process.computer.traversal.strategy.SparkVertexProgramInterceptor;
 import org.apache.tinkerpop.gremlin.spark.process.computer.traversal.strategy.optimization.SparkInterceptorStrategy;
@@ -76,6 +73,7 @@
 
 import java.io.File;
 import java.io.IOException;
+import java.util.concurrent.CompletableFuture;
 import java.util.concurrent.Executor;
 import java.util.concurrent.ExecutorService;
 import java.util.concurrent.Executors;
@@ -88,7 +86,8 @@
  */
 public final class SparkGraphComputer extends AbstractHadoopGraphComputer {
 
-
+    private final org.apache.commons.configuration.Configuration sparkConfiguration;
+    private boolean workersSet = false;
     private final ThreadFactory threadFactoryBoss = new BasicThreadFactory.Builder().namingPattern(SparkGraphComputer.class.getSimpleName() + "-boss").build();
 
     /**
@@ -96,9 +95,6 @@
      * for a {@link VertexProgram} a single threaded executor is sufficient.
      */
     private final ExecutorService computerService = Executors.newSingleThreadExecutor(threadFactoryBoss);
-
-    private final org.apache.commons.configuration.Configuration sparkConfiguration;
-    private boolean workersSet = false;
 
     static {
         TraversalStrategies.GlobalCache.registerStrategies(SparkGraphComputer.class,
@@ -136,7 +132,7 @@
     }
 
     private Future<ComputerResult> submitWithExecutor(Executor exec) {
-        // create the completable future                                                    
+        // create the completable future
         return computerService.submit(() -> {
             final long startTime = System.currentTimeMillis();
             // apache and hadoop configurations that are used throughout the graph computer computation
@@ -251,12 +247,12 @@
                 if (!skipPartitioner && (!inputFromSpark || partitioned || filtered))
                     loadedGraphRDD = loadedGraphRDD.persist(StorageLevel.fromString(hadoopConfiguration.get(Constants.GREMLIN_SPARK_GRAPH_STORAGE_LEVEL, "MEMORY_ONLY")));
 
+
                 ////////////////////////////////
                 // process the vertex program //
                 ////////////////////////////////
                 if (null != this.vertexProgram) {
                     memory = new SparkMemory(this.vertexProgram, this.mapReducers, sparkContext);
-<<<<<<< HEAD
                     /////////////////
                     // if there is a registered VertexProgramInterceptor, use it to bypass the GraphComputer semantics
                     if (apacheConfiguration.containsKey(Constants.GREMLIN_HADOOP_VERTEX_PROGRAM_INTERCEPTOR)) {
@@ -278,6 +274,10 @@
                         ConfUtil.mergeApacheIntoHadoopConfiguration(vertexProgramConfiguration, hadoopConfiguration);
                         // execute the vertex program
                         while (true) {
+                            if (Thread.interrupted()) {
+                                sparkContext.cancelAllJobs();
+                                throw new TraversalInterruptedException();
+                            }
                             memory.setInExecute(true);
                             viewIncomingRDD = SparkExecutor.executeVertexProgramIteration(loadedGraphRDD, viewIncomingRDD, memory, vertexProgramConfiguration);
                             memory.setInExecute(false);
@@ -287,28 +287,6 @@
                                 memory.incrIteration();
                                 memory.broadcastMemory(sparkContext);
                             }
-=======
-                    this.vertexProgram.setup(memory);
-                    memory.broadcastMemory(sparkContext);
-                    final HadoopConfiguration vertexProgramConfiguration = new HadoopConfiguration();
-                    this.vertexProgram.storeState(vertexProgramConfiguration);
-                    ConfigurationUtils.copy(vertexProgramConfiguration, apacheConfiguration);
-                    ConfUtil.mergeApacheIntoHadoopConfiguration(vertexProgramConfiguration, hadoopConfiguration);
-                    // execute the vertex program
-                    while (true) {
-                        if (Thread.interrupted()) {
-                            sparkContext.cancelAllJobs();
-                            throw new TraversalInterruptedException();
-                        }
-                        memory.setInExecute(true);
-                        viewIncomingRDD = SparkExecutor.executeVertexProgramIteration(loadedGraphRDD, viewIncomingRDD, memory, vertexProgramConfiguration);
-                        memory.setInExecute(false);
-                        if (this.vertexProgram.terminate(memory))
-                            break;
-                        else {
-                            memory.incrIteration();
-                            memory.broadcastMemory(sparkContext);
->>>>>>> 5fafb0b4
                         }
                         // write the computed graph to the respective output (rdd or output format)
                         computedGraphRDD = SparkExecutor.prepareFinalGraphRDD(loadedGraphRDD, viewIncomingRDD, this.vertexProgram.getVertexComputeKeys());
