////
Licensed to the Apache Software Foundation (ASF) under one or more
contributor license agreements.  See the NOTICE file distributed with
this work for additional information regarding copyright ownership.
The ASF licenses this file to You under the Apache License, Version 2.0
(the "License"); you may not use this file except in compliance with
the License.  You may obtain a copy of the License at

  http://www.apache.org/licenses/LICENSE-2.0

Unless required by applicable law or agreed to in writing, software
distributed under the License is distributed on an "AS IS" BASIS,
WITHOUT WARRANTIES OR CONDITIONS OF ANY KIND, either express or implied.
See the License for the specific language governing permissions and
limitations under the License.
////

= TinkerPop 3.5.0

image::https://raw.githubusercontent.com/apache/tinkerpop/master/docs/static/images/gremlin-sleeping-beauty.png[width=225]

*The Sleeping Gremlin: No. 18 Entr'acte Symphonique*

== TinkerPop 3.5.2

*Release Date: NOT OFFICIALLY RELEASED YET*

Please see the link:https://github.com/apache/tinkerpop/blob/3.5.2/CHANGELOG.asciidoc#release-3-5-2[changelog] for a
complete list of all the modifications that are part of this release.

=== Upgrading for Users

<<<<<<< HEAD
==== Changes to default values

Some default value settings were changed to be consistent across different languages.

* The default for `PoolSize` is now `8` instead of `4` in .NET.
* The default for `MaxInProcessPerConnection` is now `32` instead of `16` in .NET.
* The default for `maxContentLength` is now 10 mb in the Java builder instead of 65536.
* The default for `pool_size` is now `8` instead of `4` in Python.
* If a `protocol_factory` is not specified, it now adheres to the `max_content_length` specified instead of always using 65536 in Python.
=======
==== datetime()

Gremlin in native programming languages can all construct a native date and time object. In Java, that would probably
be a `java.util.Date` object while in Javascript it would likely be the Node.js `Date`. In any of these cases, these
native objects would be serialized to millisecond-precision offset from the unix epoch to be sent over the wire to the
server (in embedded mode for Java, it would be up to the graph database to determine how the date is handled).

The gap is in Gremlin scripts which do not have a way to natively construct dates and times other than by using Groovy
variants. As TinkerPop moves toward a more secure method of processing Gremlin scripts by way of the `gremlin-language`
model, it was clear that this gap needed to be filled. The new `datetime()` function can take a ISO-8601 formatted
datetime and internally produce a `Date` with a default time zone offset of UTC (+00:00).

This functionality, while syntax of `gremlin-language`, is also exposed as a component of `gremlin-groovy` so that it
can be used in the Gremlin Console and through the `GremlinScriptEngine` in Gremlin Server.

[source,text]
----
gremlin> datetime('2022-10-02').toGMTString()
==>2 Oct 2022 00:00:00 GMT
gremlin> datetime('2022-10-02T00:00:00Z').toGMTString()
==>2 Oct 2022 00:00:00 GMT
gremlin> datetime('2022-10-02T00:00:00-0400').toGMTString()
==>2 Oct 2022 04:00:00 GMT
----

The above examples use the Java `Date` method `toGMTString()` to properly format the date for demonstration purposes.
From a Gremlin language perspective there are no functions that can be called on the return value of `datetime()`.

See:link:https://issues.apache.org/jira/browse/TINKERPOP-2596[TINKERPOP-2596]
>>>>>>> c911737e

==== Refinements to null

Release 3.5.0 introduce the ability for there to be traversers that contained a `null` value. Since that time it has
been noted that supplying a `null` value as an argument to certain Gremlin steps might cause exception behaviors that
were either not clear or perhaps even unexpected. The following changes were made to help make these behaviors more
consistent and to further solidify the semantics of `null` usage in the Gremlin language:

* `hasKey(null)`, `hasLabel(null)` and `has(T.label,null)` - These methods used to throw general `NullPointerException`
failures, but now filter results. As these structural elements of the graph can't be `null`, it will effectively
filter all elements.
* `hasValue(null)` - Formerly this method would throw a general `NullPointerException`, but now it will filter as
expected.
* `withSideEffect()` - This configuration step can now take a `null` for its value.
* `sum()`, `mean()`, `max()` and `min()` - These methods used to throw general `NullPointerException` failures, but
now ignore `null` values when other numbers are present. If all of the values in the stream are `null` then `hasNext()`
return `false`.

See: link:https://issues.apache.org/jira/browse/TINKERPOP-2605[TINKERPOP-2605]

== TinkerPop 3.5.1

*Release Date: July 19, 2021*

Please see the link:https://github.com/apache/tinkerpop/blob/3.5.1/CHANGELOG.asciidoc#release-3-5-1[changelog] for a
complete list of all the modifications that are part of this release.

=== Upgrading for Users

==== tx() in Javascript

Javascript is now the first non-JVM variant of Gremlin to get support for
link:https://tinkerpop.apache.org/docs/3.5.1/reference/#transactions[remote transactions]. An example of the `tx()`
syntax can be found in the Javascript link:https://tinkerpop.apache.org/docs/3.5.1/reference/#gremlin-javascript-transactions[Transaction Section].

See: link:https://issues.apache.org/jira/browse/TINKERPOP-2557[TINKERPOP-2557]

==== Gremlint Library

The link:https://gremlint.com[Gremlint website] became an official part of the TinkerPop project for 3.5.0. In 3.5.1,
the javascript library that contains the logic for the site has been made available as a code library that can be used
independently and has been published to link:https://www.npmjs.com/package/gremlint[npm].

See: link:https://issues.apache.org/jira/browse/TINKERPOP-2551[TINKERPOP-2551]

== TinkerPop 3.5.0

*Release Date: May 3, 2021*

Please see the link:https://github.com/apache/tinkerpop/blob/3.5.0/CHANGELOG.asciidoc#release-3-5-0[changelog] for a complete list of all the modifications that are part of this release.

=== Upgrading for Users

==== Host Language Runtimes

TinkerPop implements Gremlin in a variety of different programming languages. For 3.5.0, there are a number of major
upgrades to those programming language environments:

* *Java* - TinkerPop now builds and is compatible with Java 11.
* *Python* - Support for Python 2.x has been dropped completely. Users must use Python 3 going forward. For the most
part, from a user’s perspective, there are no specific API changes to consider as a result of this change.
* *Javascript* - Upgraded to support Node version 10.
* *Jython* - Support for Jython has been removed and gremlin-python no longer produces a JVM-based artifact. This change
means that the `GremlinJythonScriptEngine` no longer exists and there is no way to write native Python lambdas that can
execute in Gremlin Server. All lambdas should be written using gremlin-groovy if they are needed.
* *.NET* - Gremlin.NET no longer targets .NET Standard 1.3, but only .NET Standard 2.0. Since .NET Core 2.0 and .NET
Framework 4.6.1 already support this .NET Standard version, most users should not be impacted by this.

See: link:https://issues.apache.org/jira/browse/TINKERPOP-2076[TINKERPOP-2076],
link:https://issues.apache.org/jira/browse/TINKERPOP-2317[TINKERPOP-2317],
link:https://issues.apache.org/jira/browse/TINKERPOP-2335[TINKERPOP-2335]

==== Gremlint

Gremlint, the JavaScript library powering link:https://www.gremlint.com[gremlint.com], is now part of the TinkerPop
project. It provides utilities for formatting Gremlin queries, taking parameters such as indentation, maximum line
length and dot placement into account.

Until recently Gremlint has been an independent project maintained by Øyvind Sæbø, a developer at Ardoq. Ardoq has
since donated Gremlint, as well as gremlint.com, to TinkerPop so that it can serve as TinkerPop's canonical Gremlin
code formatter.

See: link:https://issues.apache.org/jira/browse/TINKERPOP-2530[TINKERPOP-2530]

==== Translators

`Translator` implementations were moved from a mostly quiet and internal feature of TinkerPop to a documented and more
readily accessible form in 3.4.9. For 3.5.0, the functionality has been expanded significantly in a number of ways.
First, for Java, `gremlin-core` now has a `JavascriptTranslator` and a `DotNetTranslator` which completes the set of
Gremlin translation functions for the programming languages that TinkerPop supports. It is therefore now possible to
convert Gremlin bytecode to string representations that can compile in C#, Groovy, Javascript and Python.

The following example demonstrates what this functionality looks like in Javascript but it is quite similar for each
`Translator` implementation:

[source,java]
----
// gremlin-core module
import org.apache.tinkerpop.gremlin.process.traversal.translator.JavascriptTranslator;

GraphTraversalSource g = ...;
Traversal<Vertex,Integer> t = g.V().has("person","name","marko").
                                where(in("knows")).
                                values("age").
                                map(Lambda.function("it.get() + 1"));

Translator.ScriptTranslator javascriptTranslator = JavascriptTranslator.of("g");
System.out.println(javascriptTranslator.translate(t).getScript());
// OUTPUT: g.V().has("person","name","marko").where(__.in_("knows")).values("age").map(() => "it.get() + 1")
----

In addition, a native Python `Translator` implementation has been added that will generate a string of Gremlin that
will compile on the JVM.

[source,python]
----
from gremlin_python.process.translator import *

g = ...
t = (g.V().has('person','name','marko').
          where(__.in_("knows")).
          values("age"))

# Groovy
translator = Translator().of('g');
print(translator.translate(t.bytecode));
# OUTPUT: g.V().has('person','name','marko').where(__.in('knows')).values('age')
----

See: link:https://issues.apache.org/jira/browse/TINKERPOP-2451[TINKERPOP-2451],
link:https://issues.apache.org/jira/browse/TINKERPOP-2452[TINKERPOP-2452],
link:https://issues.apache.org/jira/browse/TINKERPOP-2527[TINKERPOP-2527]

==== Versions and Dependencies

*Apache Commons*

There is a major breaking change in the use of `Configuration` objects. Prior to 3.5.0, `Configuration` objects were
from the Apache Commons `commons-configuration` library, but in this version, they are of `commons-configuration2`.
While this is a breaking change, the fix for most implementations will be quite simple and amounts to changing the
import statements from:

[source,text]
----
org.apache.commons.configuration.*
----

to

[source,text]
----
org.apache.commons.configuration2.*
----

It is also worth noting that default list handling in configurations is treated differently. TinkerPop largely
disabled the default list handling approach in `Configuration` 1.x, but if that functionality is still needed, it can
be reclaimed by setting the `LegacyListDelimiterHandler` - details for doing taking this step and other relevant
upgrade information can be found in the link:https://commons.apache.org/proper/commons-configuration/userguide/upgradeto2_0.html[2.x Upgrade Documentation].

*Neo4j*

There were two key changes to the `neo4j-gremlin` module:

* The underlying Neo4j version moved from the 3.2.x line to 3.4.x line. Please see the
link:https://neo4j.com/guides/upgrade-archive/[Neo4j Upgrade FAQ] for more information as features and
configuration options may have changed.
* Experimental support for multi/meta-properties in Neo4j which were previously deprecated have now been permanently
removed.

*Groovy Dependency in Java Driver*

The `gremlin-driver` module made its dependency on Groovy `optional` as its only reason for inclusion was to support
`JsonBuilder` serialization and this feature is little known and perhaps even less used. Read more about this change
here in the Upgrade Documentation in the <<serialization-3_5_0, Serialization Section>> under the subsection title
"GraphSON and JsonBuilder".

See: link:https://issues.apache.org/jira/browse/TINKERPOP-2185[TINKERPOP-2185]

==== Shaded Java Driver

The `gremlin-driver` has an additional packaging which may make it easier to upgrade for some users who may have
extensive dependency chains.

[source,xml]
----
<dependency>
   <groupId>org.apache.tinkerpop</groupId>
   <artifactId>gremlin-driver</artifactId>
   <version>x.y.z</version>
   <classifier>shaded</classifier>
</dependency>
----

The above dependency with the `shaded` classifier shades all the non-optional dependencies of `gremlin-driver` and
includes `gremlin-core` and `tinkergraph-gremlin` in an unshaded form. The slf4j dependency was not included because
shading it can cause problems with its operations.

See: link:https://issues.apache.org/jira/browse/TINKERPOP-2476[TINKERPOP-2476]

[[serialization-3_5_0]]
==== Serialization

*Java and Gryo*

Since the first release of TinkerPop 3.x, Gryo has been the default serialization format for Gremlin Server and
Java Driver. It was also used as the default serialization format for Gremlin Console remote connectivity to Gremlin
Server. As of this release, Gryo has been replaced as the default by GraphBinary. All packaged configuration files
and programmatic defaults have been modified as such.

It is still possible to utilize Gryo as a message serialization format by modifying Gremlin Server configuration files
to include the appropriate Gryo configurations. If using Gryo, do not use earlier versions of the driver and server
with 3.5.0. Use a 3.5.0 client to connect to a 3.5.0 server. Generally speaking, mixed version combinations will
appear to work properly, but problems will likely occur during general course of usage and it is therefore not
advisable to take this approach.

For best compatibility between 3.4.x and 3.5.x, please use GraphBinary.

*GraphSON and JsonBuilder*

GraphSON serialization support for Groovy's `JsonBuilder` has been present since the first version of GraphSON. That
approach to returning results has never materialized as a standardized way to use Gremlin as originally envisioned.
While support for this serialization form is still present, the dependency on Groovy in `gremlin-driver` has been
changed to "optional", which means that users who wish to continue to return `JsonBuilder` results for some
reason must explicitly include `groovy` and `groovy-json` dependencies in their applications. For Maven this would
mean adding the following dependencies:

[source,xml]
----
<dependency>
    <groupId>org.codehaus.groovy</groupId>
    <artifactId>groovy</artifactId>
    <version>${groovy.version}</version>
    <classifier>indy</classifier>
</dependency>
<dependency>
    <groupId>org.codehaus.groovy</groupId>
    <artifactId>groovy-json</artifactId>
    <version>${groovy.version}</version>
    <classifier>indy</classifier>
    <exclusions>
        <!-- exclude non-indy type -->
        <exclusion>
            <groupId>org.codehaus.groovy</groupId>
            <artifactId>groovy</artifactId>
        </exclusion>
    </exclusions>
</dependency>
----

The `${groovy.version}` should match the version specified in TinkerPop's root
link:https://github.com/apache/tinkerpop/blob/master/pom.xml[pom.xml].

*.NET: GraphBinary*

Gremlin.NET now also supports GraphBinary. GraphSON 3 however still remains the default serialization format as
GraphBinary should be considered experimental for this version in .NET:

[source,csharp]
----
include::../../../gremlin-dotnet/test/Gremlin.Net.IntegrationTest/Docs/Upgrade/Release35Tests.cs[tags=graphBinary]
----

*.NET: New JSON Library*

Gremlin.NET now uses `System.Text.Json` instead of Newtonsoft.Json as `System.Text.Json` is already included in .NET
Core 3.0 and higher which removes a dependency and offers better performance. Most users should not notice this change,
however users who have implemented their own GraphSON serializers or deserializers will need to modify them
accordingly. The same applies to users that let Gremlin.NET return data without deserializing it first as the returned
data types will change in this case, for example from Newtonsoft.Json's `JObject` or `JToken` to `JsonElement` with
`System.Text.Json`.

*Python dict Deserialization*

In Gremlin it is common to return a `dict` or `list` as a key value in another `dict`. The problem for Python is that
these values are not hashable and will result in an error. By introducing a `HashableDict` and `Tuple` for those keys
(respectively), it is now possible to return these types of results and not have to work around them:

[source,text]
----
>>> g.V().has('person', 'name', 'marko').elementMap("name").groupCount().next()
{{<T.id: 1>: 1, <T.label: 4>: 'person', 'name': 'marko'}: 1}
----

See: link:https://issues.apache.org/jira/browse/TINKERPOP-2259[TINKERPOP-2259],
link:https://issues.apache.org/jira/browse/TINKERPOP-2349[TINKERPOP-2349],
link:https://issues.apache.org/jira/browse/TINKERPOP-2395[TINKERPOP-2395],
link:https://issues.apache.org/jira/browse/TINKERPOP-2407[TINKERPOP-2407],
link:https://issues.apache.org/jira/browse/TINKERPOP-2460[TINKERPOP-2460],
link:https://issues.apache.org/jira/browse/TINKERPOP-2472[TINKERPOP-2472],
link:http://tinkerpop.apache.org/docs/3.5.0/dev/provider/#_supporting_gremlin_net_io[Custom JSON serialization with Gremlin.NET]

==== Transaction Improvements

The TinkerPop Transaction API and its related features have not changed much since TinkerPop 3.x was initially
released. Transactions that extend beyond the scope of a single traversal (or request) have remained a feature for
embedded use cases and script execution (where supported) even in the face of the rise of remote graph use cases.
With the varying contexts that exist for how and when transactions can be used, it has led to a fair bit of confusion.

For 3.5.0, TinkerPop introduces a change in approach to transactions that has the goal of unifying the API and features
for all use cases, while addressing the more current state of the graph ecosystem which has shifted heavily toward
remote communication and more diverse programming language ecosystems beyond the JVM.

NOTE: The old transaction API remains intact in 3.5.0, so this version should be backward compatible with the old
model for embedded transactions.

The new model for using a transaction looks like this:

[source,groovy]
----
g = traversal().withEmbedded(graph)
// or
g = traversal().withRemote(conn)

tx = g.tx() // create a Transaction object
gtx = tx.begin()  // spawn a GraphTraversalSource from the Transaction
assert tx.isOpen() == true
gtx.addV('person').iterate()
gtx.addV('software').iterate()
tx.commit() // alternatively you could explicitly rollback()
assert tx.isOpen() == false

// it is still possible to use g, but gtx is "done" after it is closed so use
// tx.begin() to produce a new gtx instance for a fresh transaction
assert 2 == g.V().count().next()
----

The first important point to take away here is that the same transaction code will work for either embedded or remote
use cases. The second important point is that for remote cases, transaction support with bytecode is a wholly new
feature, which was implemented by providing support for bytecode in sessions. Up until this time, sessions could only
support script-based requests, so that makes another added feature related to this one.

IMPORTANT: The `g.tx()` is only supported in Java at this time. Support for other languages will come available in
future releases on the 3.5.x line.

See: link:https://issues.apache.org/jira/browse/TINKERPOP-2537[TINKERPOP-2537],
link:https://tinkerpop.apache.org/docs/current/reference/#transactions[Reference Documentation - Transactions]

==== Anonymous Child Traversals

TinkerPop conventions for child traversals is to spawn them anonymously from `__`, therefore:

[source,groovy]
g.addV('person').addE('self').to(__.V(1))

or more succinctly via static import as:

[source,groovy]
g.addV('person').addE('self').to(V(1))

Some users have chosen to instead write the above as:

[source,groovy]
g.addV('person').addE('self').to(g.V(1))

which spawns a child traversal from a `GraphTraversalSource`. When spawned this way, a traversal is bound to a "source"
and therefore is not anonymous. While the above code worked, it is important that there be less ways to do things
with Gremlin so as to avoid confusion in examples, documentations and mailing list answers.

As of 3.5.0, attempting to use a traversal spawned from a "source" will result in an exception. Users will need to
modify their code if they use the unconventional syntax.

See: link:https://issues.apache.org/jira/browse/TINKERPOP-2361[TINKERPOP-2361]

==== Use of null

Gremlin has traditionally disallowed `null` as a value in traversals and not always in consistent ways:

[source,text]
----
gremlin> g.inject(1, null, null, 2, null)
java.lang.NullPointerException
Type ':help' or ':h' for help.
Display stack trace? [yN]n
gremlin> g.V().has('person','name','marko').property('age', null)
The AddPropertyStep does not have a provided value: AddPropertyStep({key=[age]})
Type ':help' or ':h' for help.
Display stack trace? [yN]
gremlin> g.addV("person").property("name", 'stephen').property("age", null)
==>v[13]
gremlin> g.V().has('person','name','stephen').elementMap()
==>[id:13,label:person,name:stephen]
gremlin> g.V().constant(null)
gremlin>
----

Note how `null` can produce exception behavior or act as a filter. For 3.5.0, TinkerPop has not only made `null` usage
consistent, but has also made it an allowable value within a `Traversal`:

[source,text]
----
gremlin> g.inject(1, null, null, 2, null)
==>1
==>null
==>null
==>null
==>2
gremlin> g.V().constant(null)
==>null
==>null
==>null
==>null
==>null
==>null
----

TinkerGraph can be configured to support `null` as a property value and all graphs may not support this feature (for
example, Neo4j does not). Please be sure to check the new `supportsNullPropertyValues()` feature (or the documentation
of the graph provider) to determine if the `Graph` implementation allows `null` as a property value.

With respect to `null` in relation to properties, there was a bit of inconsistency in the handling of `null` in calls
to `property()` depending on the type of mutation being executed demonstrated as follows in earlier versions:

[source,text]
----
gremlin> g.V(1).property("x", 1).property("y", null).property("z", 2)
The AddPropertyStep does not have a provided value: AddPropertyStep({key=[y]})
Type ':help' or ':h' for help.
Display stack trace? [yN]N
gremlin> g.addV("test").property("x", 1).property("y", null).property("z", 2)
==>v[13]
gremlin> g.V(13).properties()
==>vp[x->1]
==>vp[z->2]
----

This behavior has been altered to become consistent. First, assuming `null` is not supported as a property value, the
setting of a property to `null` should have the behavior of removing the property in the same way in which you might
do `g.V().properties().drop()`:

[source,text]
----
gremlin> g.V(1).property("x", 1).property("y", null).property("z", 2)
==>v[1]
gremlin> g.V(1).elementMap()
==>[id:1,label:person,name:marko,x:1,z:2,age:29]
gremlin> g.V().hasLabel('person').property('age',null).iterate()
gremlin> g.V().hasLabel('person').elementMap()
==>[id:1,label:person,name:marko]
==>[id:2,label:person,name:vadas]
==>[id:4,label:person,name:josh]
==>[id:6,label:person,name:peter]
----

Then, assuming `null` is supported as a property value, it would simply store the `null` for the key:

[source,text]
----
gremlin> g.addV("person").property("name", 'stephen').property("age", null)
==>v[13]
gremlin> g.V().has('person','name','stephen').elementMap()
==>[id:13,label:person,name:stephen,age:null]
gremlin> g.V().has('person','age',null)
==>v[13]
----

The above described changes also have an effect on steps like `group()` and `groupCount()` which formerly produced
exceptions when keys could not be found:

[source,text]
----
gremlin> g.V().group().by('age')
The property does not exist as the key has no associated value for the provided element: v[3]:age
Type ':help' or ':h' for help.
Display stack trace? [yN]n
----

For situations where the key did not exist, the approach was to filter away vertices that did not have the available
key so that such steps would work properly or to write a more complex `by()` modulator to better handle the possibility
of a missing key. With the latest changes however none of that is necessary unless desired:

[source,text]
----
gremlin> g.V().groupCount().by('age')
==>[null:2,32:1,35:1,27:1,29:1]
----

In conclusion, this improved support of `null` may affect the behavior of existing traversals written in past
versions of TinkerPop as it is no longer possible to rely on `null` to expect a filtering action for traversers.
Please review existing Gremlin carefully to ensure that there are no unintended consequences of this change and that
there are no opportunities to improve existing logic to take greater advantage of this expansion of `null` semantics.

See: link:https://issues.apache.org/jira/browse/TINKERPOP-2235[TINKERPOP-2235],
link:https://issues.apache.org/jira/browse/TINKERPOP-2099[TINKERPOP-2099]

==== ByModulatorOptimizationStrategy

The new `ByModulatorOptimizationStrategy` attempts to re-write `by()` modulator traversals to use their more optimized
forms which can provide a major performance improvement. As a simple an example, a traversal like `by(id())` would
be replaced by `by(id)`, thus replacing a step-based traversal with a token-based traversal.

See: link:https://issues.apache.org/jira/browse/TINKERPOP-1682[TINKERPOP-1682]

==== SeedStrategy

The new `SeedStrategy` allows the user to set a seed value for steps that make use of `Random` so that the traversal
has the ability to return deterministic results. While this feature is useful for testing and debugging purposes,
there are also some practical applications as well.

[source,text]
----
gremlin> g.V().values('name').fold().order(local).by(shuffle)
==>[josh,marko,vadas,peter,ripple,lop]
gremlin> g.V().values('name').fold().order(local).by(shuffle)
==>[vadas,lop,marko,peter,josh,ripple]
gremlin> g.V().values('name').fold().order(local).by(shuffle)
==>[peter,ripple,josh,lop,marko,vadas]
gremlin> g.withStrategies(new SeedStrategy(22323)).V().values('name').fold().order(local).by(shuffle)
==>[lop,peter,josh,marko,vadas,ripple]
gremlin> g.withStrategies(new SeedStrategy(22323)).V().values('name').fold().order(local).by(shuffle)
==>[lop,peter,josh,marko,vadas,ripple]
gremlin> g.withStrategies(new SeedStrategy(22323)).V().values('name').fold().order(local).by(shuffle)
==>[lop,peter,josh,marko,vadas,ripple]
----

See: link:https://issues.apache.org/jira/browse/TINKERPOP-2014[TINKERPOP-2014]

==== by(T) for Property

The `Property` interface is not included in the hierarchy of `Element`. This means that an edge property or a
meta-property are not considered elements the way that a `VertexProperty` is. As a result, some usages of `T` in
relation to properties do not work consistently. One such example is `by(T)`, a token-based traversal, where the
following works for a `VertexProperty` but will not for edge properties or meta-properties:

[source,text]
----
gremlin> g.V(1).properties().as('a').select('a').by(key)
==>name
==>age
----

For a `Property` you would need to use `key()`-step:

[source,text]
----
gremlin> g.E(11).properties().as('a').select(last,'a').by(key())
==>weight
----

Aside from the inconsistency, this issue also presents a situation where performance is impacted as token-based
traversals are inherently faster than step-based ones. In 3.5.0, this issue has been resolved in conjunction with the
introduction of `ByModulatorOptimizationStrategy` which will optimize `by(key())` and `by(value())` to their
appropriate token versions automatically.

See: link:https://issues.apache.org/jira/browse/TINKERPOP-1682[TINKERPOP-1682]

==== match() Consistency

The `match()` step behavior might have seemed inconsistent those first using it. While there are a number of examples
that might demonstrate this issue, the easiest one to consume would be:

[source,text]
----
gremlin> g.V().match(__.as("a").out("knows").as("b"))
==>[a:v[1],b:v[2]]
==>[a:v[1],b:v[4]]
gremlin> g.V().match(__.as("a").out("knows").as("b")).unfold()
gremlin> g.V().match(__.as("a").out("knows").as("b")).identity()
==>[]
==>[]
----

The output is unexpected if there isn't awareness of some underlying optimizations at play, where `match()` as the
final step in the traversal implies that the user wants all of the labels as part of the output. With the addition
of the extra steps, `unfold()` and `identity()` in the above case, the implication is that the traversal must be
explicit in the labels to preserve from match, thus:

[source,text]
----
gremlin> g.V().match(__.as("a").out("knows").as("b")).select('a','b').unfold()
==>a=v[1]
==>b=v[2]
==>a=v[1]
==>b=v[4]
gremlin> g.V().match(__.as("a").out("knows").as("b")).select('a','b').identity()
==>[a:v[1],b:v[2]]
==>[a:v[1],b:v[4]]
----

Being explicit, as is the preference in writing Gremlin to good form, helps restrict the path history required to
execute the traversal and therefore preserves memory. Of course, making `match()` a special form of end step is a
confusing approach as the behavior of the step changes simply because another step is in play. Furthermore, correct
execution of the traversal, relies on the execution of traversal strategies when the same traversal should produce
the same results irrespective of the strategies applied to it.

In 3.5.0, we look to better adhere to that guiding design principle and ensure a more consistent output for these types
of traversals. While the preferred method is to specify the labels to preserve from `match()` with a following
`select()` step as shown above, `match()` will now consistently return all labels when they are not specified
explicitly.

[source,text]
----
gremlin> g.V().match(__.as("a").out("knows").as("b"))
==>[a:v[1],b:v[2]]
==>[a:v[1],b:v[4]]
gremlin> g.V().match(__.as("a").out("knows").as("b")).identity()
==>[a:v[1],b:v[2]]
==>[a:v[1],b:v[4]]
gremlin> g.V().match(__.as("a").out("knows").as("b")).unfold()
==>a=v[1]
==>b=v[2]
==>a=v[1]
==>b=v[4]
----

See: link:https://issues.apache.org/jira/browse/TINKERPOP-2481[TINKERPOP-2481],
link:https://issues.apache.org/jira/browse/TINKERPOP-2499[TINKERPOP-2499]

==== Gremlin Server

*Remote SideEffects*

Remote traversals no longer support the retrieval of remote side-effects. Users must therefore directly return
side-effects as part of their query if they need that data. Note that server settings for `TraversalOpProcessor`, which
formerly held the cache for these side-effects, no longer have any effect and can be removed.

*Audit Logging*

The `authentication.enableAuditlog` configuration property is deprecated and replaced by the `enableAuditLog` property
to also make it available to `Authorizer` implementations. With the new setting enabled, there are slight changes in the
formatting of audit log messages. In particular, the name of the authenticated user is included in every message.

*Authorization*

While Gremlin Server has long had authentication options to determine if a user can connect to the server, it now also
contains the ability to apply a level of authorization to better control what a particular authenticated user will
have access to. Authorization is controlled by the new `Authorizer` interface, which can be implemented by users and
graph providers to provide this custom functionality.

*UnifiedChannelizer*

Gremlin Server uses a `Channelizer` abstraction to configure different Netty pipelines which can then offer different
server behaviors. Most commonly, users configure the `WebSocketChannelizer` to enable the websocket protocol to which
the various language drivers can connect.

TinkerPop 3.5.0 introduces a new `Channelizer` implementation called the `UnifiedChannelizer`. This channelizer is
somewhat similar to the `WsAndHttpChannelizer` in that combines websocket and standard HTTP protocols in the server,
but it provides a new and improved thread management approach as well as a more streamlined execution model. The
`UnifiedChannelizer` technically replaces all existing implementations, but is not yet configured by default in Gremlin
Server. To use it, modify the `channelizer` setting in the server yaml file as follows:

[source,yaml]
----
channelizer: org.apache.tinkerpop.gremlin.server.channel.UnifiedChannelizer
----

As the `UnifiedChannelizer` is tested further, it will eventually become the default implementation. It may however
be the preferred channelizer when using large numbers of short-lived sessions as the the threading model of the
`UnifiedChannelizer` is better suited for such situations. If using this new channelizer, there are a few considerations
to keep in mind:

* The `UnifiedChannelizer` does not use the `OpProcessor` infrastructure, therefore those
link:https://tinkerpop.apache.org/docs/3.5.0/reference/#opprocessor-configurations[configurations] are no longer
relevant and can be ignored.
* It is important to read about the `gremlinPool` setting in the link:https://tinkerpop.apache.org/docs/3.5.0/reference/#_tuning[Tuning Section] of
the reference documentation and to look into the link:https://tinkerpop.apache.org/docs/3.5.0/reference/#_configuring_2[new configurations]
available related to this channelizer: `maxParameters`, `sessionLifeTimeout`, `useGlobalFunctionCacheForSessions`, and
`useCommonEngineForSessions`.
* Generally speaking, if current usage patterns involve mixing heavy loads of sessionless requests with arbitrary
numbers of long-run sessions that have unpredictable end times, then the `UnifiedChannelizer` may not be the right
choice for that situation. The long-run sessions will consume threads that would normally be available to sessionless
requests and eventually slow their processing. On the other hand, if usage patterns involve mixing heavy loads of
sessionless requests with short-lived sessions of similar execution time or if usage patterns allow the ability to
predict the size of the pool that will support the workload then the `UnifiedChannelizer` will greatly improve
performance over the old model.

See: link:https://issues.apache.org/jira/browse/TINKERPOP-2245[TINKERPOP-2245],
link:https://issues.apache.org/jira/browse/TINKERPOP-2269[TINKERPOP-2269],
link:https://issues.apache.org/jira/browse/TINKERPOP-2389[TINKERPOP-2389],
link:https://tinkerpop.apache.org/docs/3.5.0/reference/#authorization[Reference Documentation]

==== Retry Conditions

Some error conditions are temporary in nature and therefore an operation that ends in such a situation may be tried
again as-is to potential success. In embedded use cases, an exception that implements the `TemporaryException`
interface implies that the failing operation can be retried. For remote use cases, a `ResponseStatusCode` of `596`
which equates to `SERVER_ERROR_TEMPORARY` is an indicator that a request may be retried.

With this more concrete and generalized approach to determining when retries should happen, the need to trap provider
specific exceptions or to examine the text of error messages are removed. Before replacing existing code that might
do these things currently, it may be best to include this sort of retry checking in addition to current methods as
it may take time for providers to support these new options. Alternatively, if you can confirm that a provider does
support this functionality then feel free to proceed wholly with this generalized TinkerPop approach.

Finally, it is important to note that TinkerPop drivers do not automatically retry when these conditions are met. It
is up to the application to determine if retry is desired and how best to do so.

See: link:https://issues.apache.org/jira/browse/TINKERPOP-2517[TINKERPOP-2517]

==== Python Transport Layer

With the removal of Python 2.x support the transport layer of gremlin-python has been rewritten to use a library that
utilizes the asyncio event loop of Python 3. link:https://github.com/aio-libs/aiohttp[AIOHTTP] utilizes Python 3's
event loop with a minimal HTTP abstraction and is now used for the transport layer. From a user's perspective there is
not much of a change except there is now new configuration options available through named parameters, see
link:https://docs.aiohttp.org/en/stable/client_reference.html#aiohttp.ClientSession.ws_connect[AIOHTTP ws_connect] for
more details. This change fixed a number of issues that were related to the IOLoop of the old
link:https://github.com/tornadoweb/tornado[Tornado] transport layer, which has been completely removed from the
library. An additional config which enables the driver to be used from within an event loop has been added and can be
used by setting `call_from_event_loop=True` when connecting.

See: link:https://issues.apache.org/jira/browse/TINKERPOP-1886[TINKERPOP-1886],
link:https://issues.apache.org/jira/browse/TINKERPOP-2388[TINKERPOP-2388],
link:https://issues.apache.org/jira/browse/TINKERPOP-2484[TINKERPOP-2484],
link:https://issues.apache.org/jira/browse/TINKERPOP-2546[TINKERPOP-2546],

==== Python Kerberos Support

The Python Driver now supports Kerberos based authentication:

[source,python]
----
g = traversal().withRemote(DriverRemoteConnection(
    'ws://localhost:8182/gremlin', 'g', kerberized_service='gremlin@hostname.your.org'))
----

See: link:https://issues.apache.org/jira/browse/TINKERPOP-1641[TINKERPOP-1641],
link:https://tinkerpop.apache.org/docs/current/reference/#gremlin-python-connecting[Reference Documentation]

==== Deprecation Removal

The following deprecated classes, methods or fields have been removed in this version:

* `gremlin-core`
** `org.apache.tinkerpop.gremlin.process.computer.bulkdumping.BulkDumperVertexProgram`
** `org.apache.tinkerpop.gremlin.process.computer.bulkloading.BulkLoader`
** `org.apache.tinkerpop.gremlin.process.computer.bulkloading.BulkLoaderVertexProgram`
** `org.apache.tinkerpop.gremlin.process.computer.bulkloading.IncrementalBulkLoader`
** `org.apache.tinkerpop.gremlin.process.computer.bulkloading.OneTimeBulkLoader`
** `org.apache.tinkerpop.gremlin.process.computer.clustering.peerpressure.PeerPressureVertexProgram.Builder#traversal(*)`
** `org.apache.tinkerpop.gremlin.process.computer.ranking.pagerank.PageRankVertexProgram.Builder#traversal(*)`
** `org.apache.tinkerpop.gremlin.process.computer.ranking.pagerank.PageRankVertexProgram.Builder#vertexCount()`
** `org.apache.tinkerpop.gremlin.process.computer.traversal.step.map.PageRankVertexProgramStep.modulateBy(*)`
** `org.apache.tinkerpop.gremlin.process.computer.traversal.step.map.PageRankVertexProgramStep.modulateTimes()`
** `org.apache.tinkerpop.gremlin.process.computer.traversal.step.map.PeerPressureVertexProgramStep.modulateBy(*)`
** `org.apache.tinkerpop.gremlin.process.computer.traversal.step.map.PeerPressureVertexProgramStep.modulateTimes()`
** `org.apache.tinkerpop.gremlin.process.remote.traversal.AbstractRemoteTraversalSideEffects`
** `org.apache.tinkerpop.gremlin.process.remote.traversal.EmbeddedRemoteTraversalSideEffects`
** `org.apache.tinkerpop.gremlin.process.remote.traversal.RemoteTraversalSideEffects`
** `org.apache.tinkerpop.gremlin.process.remote.traversal.RemoteTraversal#getSideEffects()`
** `org.apache.tinkerpop.gremlin.process.traversal.Order.decr`
** `org.apache.tinkerpop.gremlin.process.traversal.Order.incr`
** `org.apache.tinkerpop.gremlin.process.traversal.TraversalSource#withRemote(*)`
** `org.apache.tinkerpop.gremlin.process.traversal.dsl.graph.GraphTraversalSource#withRemote(*)`
** `org.apache.tinkerpop.gremlin.process.traversal.step.map.PropertyMapStep(Traversal.Admin, boolean, PropertyType, String...)`
** `org.apache.tinkerpop.gremlin.process.traversal.step.map.PropertyMapStep#isIncludeTokens()`
** `org.apache.tinkerpop.gremlin.process.traversal.util.BytecodeUtil`
** `org.apache.tinkerpop.gremlin.structure.util.star.StarGraph#builder()`
** `org.apache.tinkerpop.gremlin.structure.util.star.StarGraph.Builder#create()`
* `gremlin-driver`
** `org.apache.tinkerpop.gremlin.driver.Tokens#ARGS_SCRIPT_EVAL_TIMEOUT`
** `org.apache.tinkerpop.gremlin.driver.Channelizer#createKeepAliveMessage()`
** `org.apache.tinkerpop.gremlin.driver.Channelizer#supportsKeepAlive()`
** `org.apache.tinkerpop.gremlin.driver.Cluster.Builder#keyCertChainFile(String)`
** `org.apache.tinkerpop.gremlin.driver.Cluster.Builder#keyFile(String)`
** `org.apache.tinkerpop.gremlin.driver.Cluster.Builder#keyPassword(String)`
** `org.apache.tinkerpop.gremlin.driver.Cluster.Builder#maxWaitForSessionClose(Integer)`
** `org.apache.tinkerpop.gremlin.driver.Cluster.Builder#trustCertificateChainFile(String)`
** `org.apache.tinkerpop.gremlin.driver.handler.NioGremlinRequestEncoder`
** `org.apache.tinkerpop.gremlin.driver.handler.NioGremlinResponseDecoder`
** `org.apache.tinkerpop.gremlin.driver.remote.DriverRemoteTraversalSideEffects`
** `org.apache.tinkerpop.gremlin.driver.remote.DriverRemoteTraversal#getSideEffects()`
** `org.apache.tinkerpop.gremlin.driver.simple.NioClient`
* `gremlin-python`
** `org.apache.tinkerpop.gremlin.python.jsr223.*`
* `gremlin-server`
** `org.apache.tinkerpop.gremlin.server.Settings.scriptEvaluationTimeout`
** `org.apache.tinkerpop.gremlin.server.Settings.SslSettings.keyCertChainFile`
** `org.apache.tinkerpop.gremlin.server.Settings.SslSettings.keyFile`
** `org.apache.tinkerpop.gremlin.server.Settings.SslSettings.keyPassword`
** `org.apache.tinkerpop.gremlin.server.Settings.SslSettings.trustCertificateChainFile`
** `org.apache.tinkerpop.gremlin.server.ResponseHandlerContext`
** `org.apache.tinkerpop.gremlin.server.channel.NioChannelizer`
** `org.apache.tinkerpop.gremlin.server.handler.NioGremlinBinaryRequestDecoder`
** `org.apache.tinkerpop.gremlin.server.handler.NioGremlinResponseFrameEncoder`
** `org.apache.tinkerpop.gremlin.server.op.AbstractEvalOpProcessor.evalOpInternal(ResponseHandlerContext, Supplier, BindingSupplier)`
** `org.apache.tinkerpop.gremlin.server.op.AbstractOpProcessor.generateMetaData(ChannelHandlerContext, RequestMessage, ResponseStatusCode, Iterator)`
** `org.apache.tinkerpop.gremlin.server.op.AbstractOpProcessor.handleIterator(ResponseHandlerContext, Iterator)`
** `org.apache.tinkerpop.gremlin.server.op.AbstractOpProcessor.makeFrame(ChannelHandlerContext, RequestMessage, MessageSerializer, boolean, List, ResponseStatusCode, Map)`
** `org.apache.tinkerpop.gremlin.server.op.AbstractOpProcessor.makeFrame(Context, RequestMessage, MessageSerializer, boolean, List, ResponseStatusCode, Map)`
** `org.apache.tinkerpop.gremlin.server.op.AbstractOpProcessor.makeFrame(ResponseHandlerContext, RequestMessage, MessageSerializer, boolean, List, ResponseStatusCode, Map)`
** `org.apache.tinkerpop.gremlin.server.op.AbstractOpProcessor.makeFrame(ResponseHandlerContext, RequestMessage, MessageSerializer, boolean, List, ResponseStatusCode, Map, Map)`
** `org.apache.tinkerpop.gremlin.server.op.traversal.TraversalOpProcessor.onSideEffectSuccess(Graph, Context)`
** `org.apache.tinkerpop.gremlin.server.util.SideEffectIterator`
* `neo4j-gremlin`
** `org.apache.tinkerpop.gremlin.neo4j.structure.Neo4jGraph#getTrait()`
** `org.apache.tinkerpop.gremlin.neo4j.structure.Neo4jGraph#CONFIG_META_PROPERTIES`
** `org.apache.tinkerpop.gremlin.neo4j.structure.Neo4jGraph#CONFIG_MULTI_PROPERTIES`
** `org.apache.tinkerpop.gremlin.neo4j.structure.trait.MultiMetaNeo4jTrait`
** `org.apache.tinkerpop.gremlin.neo4j.structure.trait.NoMultiNoMetaNeo4jTrait`
** `org.apache.tinkerpop.gremlin.neo4j.structure.trait.Neo4jTrait`

Certain elements of the API were not or could not be deprecated in prior versions and were simply renamed for this
release:

* `org.apache.tinkerpop.gremlin.driver.message.ResponseStatusCode#SERVER_ERROR_SCRIPT_EVALUATION` became `SERVER_ERROR_EVALUATION`

See: link:https://issues.apache.org/jira/browse/TINKERPOP-2080[TINKERPOP-2080],
link:https://issues.apache.org/jira/browse/TINKERPOP-2231[TINKERPOP-2231],
link:https://issues.apache.org/jira/browse/TINKERPOP-2233[TINKERPOP-2233],
link:https://issues.apache.org/jira/browse/TINKERPOP-2239[TINKERPOP-2239],
link:https://issues.apache.org/jira/browse/TINKERPOP-2269[TINKERPOP-2269],
link:https://issues.apache.org/jira/browse/TINKERPOP-2273[TINKERPOP-2273],
link:https://issues.apache.org/jira/browse/TINKERPOP-2455[TINKERPOP-2455],
link:https://tinkerpop.apache.org/docs/3.5.0/upgrade/#_ssl_security[3.2.10 Upgrade Documentation for SSL]

=== Upgrading for Providers

==== Graph System Providers

===== Server Authorization

Gremlin Server now supports an extension model that enables authorization. Graph providers are not required to
implement this functionality in any way, but it can be helpful for those graphs that wish to provide this functionality
through Gremlin Server. Graphs Systems may still choose to rely on their own native authorization functionality if
they so choose.

See: link:https://issues.apache.org/jira/browse/TINKERPOP-2389[TINKERPOP-2389],
link:https://tinkerpop.apache.org/docs/3.5.0/reference/#authorization[Reference Documentation],
link:https://tinkerpop.apache.org/docs/3.5.0/dev/provider/#_authentication_and_authorization[Provider Documentation]

===== ScalarMapStep

Previous versions of `MapStep` had a single abstract method that needed to be implemented:

[source,java]
----
protected abstract E map(final Traverser.Admin<S> traverser);
----

This method made it easy to implement new implementations because it hid certain processing logic and made it so that
the implementer only had to reason about how to take the current object from the `Traverser` and transform it to a
new value. As 3.5.0 changed semantics around how `null` is processed, this method became a bit of a hindrance to the
more complex logic which those semantics entailed. Specifically, this method could not easily communicate to underlying
processing what a `null` might mean - is the `null` the end of the traversal stream or should the `null` be promoted
down the stream as a value to be processed.

Interestingly, the method that enabled the handling of this more complex decision making already existed in
`AbstractStep`:

[source,java]
----
protected Traverser.Admin<E> processNextStart()
----

It returns a whole `Traverser` object and forces manual retrieval of the "next" `Traverser`. At this level it becomes
possible to make choices on `null` and return it if it should be propagated or dismiss it and return an
`EmptyTraverser`. To better accommodate the `MapStep` which provides the nice helper `map(Traverser)` method as well
as the more flexible version that doesn't need that infrastructure, `ScalarMapStep` was added to extend `MapStep`. The
`map(Traverser)` was then moved to `ScalarMapStep` and those steps that could rely on that helper method now extend
from it. All other steps of this sort still extend `MapStep` and directly implement `processNextStart()`.

Providers will get compile errors if they extended `MapStep`. The easy solution will be to simply modify that code so
that their step instead extends `ScalarMapStep`. As a secondary task, providers should then examine their step
implementation to ensure that `null` semantics as presented in 3.5.0 apply properly. If they do not, then it is likely
that the step should simply implement `MapStep` directly and former `map(Traverser)` logic should be migrated to
`processNextStart()`.

See: link:https://issues.apache.org/jira/browse/TINKERPOP-2235[TINKERPOP-2235],
link:https://issues.apache.org/jira/browse/TINKERPOP-2099[TINKERPOP-2099]

===== TraversalStrategy Application

The methodology for strategy application has been altered and the change is most easily described by example. Given a
traversal with the structure:

[source,text]
----
a(b(),c(d()))
----

Strategies were formerly applied in the following order:

[source,text]
----
StrategyA on a
StrategyB on a
StrategyA on b
StrategyB on b
StrategyA on c
StrategyB on c
StrategyA on d
StrategyB on d
----

This approach has always prevented strategies from performing global operations across the traversal and all decedents
effectively as children will not have been processed by preceding strategies yet. As of this release, the approach
has been altered to apply strategies as follows:

[source,text]
----
StrategyA on a
StrategyA on b
StrategyA on c
StrategyA on d
StrategyB on a
StrategyB on b
StrategyB on c
StrategyB on d
----

In this way, strategy B can check if it is being applied to the root traversal and if it is it knows that A has been
applied globally.

This revised methodology could represent a breaking change for `TraversalStrategy` implementations if they somehow
relied on the old ordering of application. It may also present an opportunity to revise how a `TraversalStrategy` is
written to gain some processing benefit to the new order. Please be sure to review any custom strategies carefully
when upgrading to this version.

As part of this change, there have been some adjustments to the `Traversal` and `Traversal.Admin` interfaces which have
helped to clarify coding intent. There is now an `isRoot()` method which determines whether or not the traversal has a
parent or not. Under revised semantics for 3.5.0, a traversal's parent must be an `EmptyStep` instance and should not
be `null`. With this change, provider `TraversalStrategy` implementations should be reviewed to evaluate if `isRoot()`
semantics cause any breaks in logic to existing code.

In addition, `TraversalStrategies` now implements `Iterable` and exposes an `iterator()` method which may be preferred
over the old `toList()` style construction for getting the list of configured strategies.

See: link:https://issues.apache.org/jira/browse/TINKERPOP-1568[TINKERPOP-1568],
link:https://issues.apache.org/jira/browse/TINKERPOP-2310[TINKERPOP-2310],
link:https://issues.apache.org/jira/browse/TINKERPOP-2311[TINKERPOP-2311]

===== Null Semantics

Graph providers should take note of the changes to `null` semantics described in the "users" section of these upgrade
notes. As `null` is now acceptable as a `Traverser` object, this change may affect custom steps. Further note that
`null` now works more consistently with mutation steps and graph providers may need to include additional logic to
deal with those possible conditions. Please see the console sessions below which uses TinkerGraph to demonstrate the
current behavioral expectations.

[source,text]
----
gremlin> g.getGraph().features().vertex().supportsNullPropertyValues()
==>false
gremlin> g.addV(null).property(id, null).property('name',null)
==>v[0]
gremlin> g.V().elementMap()
==>[id:0,label:vertex]
...
gremlin> g.getGraph().features().vertex().supportsNullPropertyValues()
==>true
gremlin> g.addV(null).property(id, null).property('name',null)
==>v[0]
gremlin> g.V().elementMap()
==>[id:0,label:vertex,name:null]
----

In the above example, `addV()` defaults to `Vertex.DEFAULT_LABEL`, the `id` is generated and setting the "name"
property to `null` results in the value not being set. If the property value is set to an actual value and then set
to `null` TinkerGraph will remove the property key all together:

[source,text]
----
gremlin> g.getGraph().features().vertex().supportsNullPropertyValues()
==>false
gremlin> g.addV().property('name','stephen')
==>v[0]
gremlin> g.V().elementMap()
==>[id:0,label:vertex,name:stephen]
gremlin> g.V().has('vertex','name','stephen').property('name',null)
==>v[0]
gremlin> g.V().elementMap()
==>[id:0,label:vertex]
...
gremlin> g.getGraph().features().vertex().supportsNullPropertyValues()
==>true
gremlin> g.addV().property('name','stephen')
==>v[2]
gremlin> g.V().has('vertex','name','stephen').property('name',null)
==>v[2]
gremlin> g.V().elementMap()
==>[id:2,label:vertex,name:null]
----

The above examples point out the default operations of TinkerGraph, but it can be configured to actually accept the
`null` as a property value and it is up to graph providers to decided how they wish to treat a `null` property value.
Providers should use the new `supportsNullPropertyValues()` feature to indicate to users how `null` is handled.

For edges, the `label` still cannot be defaulted and must be specified, therefore:

[source,text]
----
gremlin> g.V(0L).as('a').addE(null).to('a')
Label can not be null
Type ':help' or ':h' for help.
Display stack trace? [yN]n
gremlin> g.V(0L).as('a').addE(constant(null)).to('a')
Label can not be null
Type ':help' or ':h' for help.
Display stack trace? [yN]
----

Also, edges have similar behavior to vertices when it comes to setting properties (again, the default configuration for
TinkerGraph is being used here):

[source,text]
----
gremlin> g.getGraph().features().vertex().supportsNullPropertyValues()
==>false
gremlin> g.addV().property('name','stephen')
==>v[0]
gremlin> g.V().has('vertex','name','stephen').as('a').addE('knows').to('a').property(id,null).property('weight',null)
==>e[2][0-knows->0]
gremlin> g.E().elementMap()
==>[id:2,label:knows,IN:[id:0,label:vertex],OUT:[id:0,label:vertex]]
gremlin> g.E().property('weight',0.5)
==>e[2][0-knows->0]
gremlin> g.E().elementMap()
==>[id:2,label:knows,IN:[id:0,label:vertex],OUT:[id:0,label:vertex],weight:0.5]
gremlin> g.E().property('weight',null)
==>e[2][0-knows->0]
gremlin> g.E().elementMap()
==>[id:2,label:knows,IN:[id:0,label:vertex],OUT:[id:0,label:vertex]]
...
gremlin> g.getGraph().features().vertex().supportsNullPropertyValues()
==>true
gremlin> g.addV().property('name','stephen')
==>v[8]
gremlin> g.V().has('vertex','name','stephen').as('a').addE('knows').to('a').property(id,null).property('weight',null)
==>e[10][8-knows->8]
gremlin> g.E().elementMap()
==>[id:10,label:knows,IN:[id:8,label:vertex],OUT:[id:8,label:vertex],weight:null]
gremlin> g.E().property('weight',0.5)
==>e[10][8-knows->8]
gremlin> g.E().elementMap()
==>[id:10,label:knows,IN:[id:8,label:vertex],OUT:[id:8,label:vertex],weight:0.5]
gremlin> g.E().property('weight',null)
==>e[10][8-knows->8]
gremlin> g.E().elementMap()
==>[id:10,label:knows,IN:[id:8,label:vertex],OUT:[id:8,label:vertex],weight:null]
----

Graphs that support multi/meta-properties have some issues to consider as well as demonstrated with TinkerGraph:

[source,text]
----
gremlin> g.getGraph().features().vertex().supportsNullPropertyValues()
==>false
gremlin> g.addV().property(list,'foo',"x").property(list,"foo", null).property(list,'foo','bar')
==>v[0]
gremlin> g.V().elementMap()
==>[id:0,label:vertex,foo:bar]
gremlin> g.V().valueMap()
==>[foo:[x,bar]]
gremlin> g.V().property('foo',null)
==>v[0]
gremlin> g.V().valueMap(true)
==>[id:0,label:vertex]
...
gremlin> g.addV().property(list,'foo','bar','x',1,'y',null)
==>v[0]
gremlin> g.V().properties('foo').valueMap(true)
==>[id:1,key:foo,value:bar,x:1]
gremlin> g.V().properties('foo').property('x',null)
==>vp[foo->bar]
gremlin> g.V().properties('foo').valueMap(true)
==>[id:1,key:foo,value:bar]
...
gremlin> g.getGraph().features().vertex().supportsNullPropertyValues()
==>false
gremlin> g.addV().property(list,'foo',"x").property(list,"foo", null).property(list,'foo','bar')
==>v[11]
gremlin> g.V().elementMap()
==>[id:11,label:vertex,foo:bar]
gremlin> g.V().valueMap()
==>[foo:[x,null,bar]]
...
gremlin> g.addV().property(list,'foo','bar','x',1,'y',null)
==>v[0]
gremlin> g.V().properties('foo').valueMap(true)
==>[id:1,key:foo,value:bar,x:1,y:null]
gremlin> g.V().properties('foo').property('x',null)
==>vp[foo->bar]
gremlin> g.V().properties('foo').valueMap(true)
==>[id:1,key:foo,value:bar,x:null,y:null]
----

See: link:https://issues.apache.org/jira/browse/TINKERPOP-2235[TINKERPOP-2235],
link:https://issues.apache.org/jira/browse/TINKERPOP-2099[TINKERPOP-2099]

===== AbstractOpProcessor API Change

The `generateMetaData()` method was removed as it was deprecated in a previous version. There already was a preferred
method called `generateResultMetaData()` that took an extra `Settings` parameter. To fix compilation issues simply
replace implementations of the `generateMetaData()` method with `generateResultMetaData()`. Gremlin Server has
only been calling `generateResultMetaData()` since the deprecation, so this correction should be straightforward.

===== StoreStep and AggregateStep

Note that `StoreStep` has been renamed to `AggregateLocalStep` and `AggregateStep` has been renamed to
`AggregateGlobalStep`. The renaming is important to consider if any custom `TraversalStrategies` have been written
that rely on the old step names.

See: link:https://issues.apache.org/jira/browse/TINKERPOP-2254[TINKERPOP-2254]

===== Session Close

TinkerPop drivers no longer send the session "close" message to kill a session. The close of the connection itself
should be responsible for the close of the session. It is also expected that a session is bound to the client that
created it. Closing the session explicitly by closing the connection will act as a force close where transaction are
not explicitly rolled-back by Gremlin Server. Such transactions would be handled by the underlying graph system in the
manner that they provide.

See: link:https://issues.apache.org/jira/browse/TINKERPOP-2336[TINKERPOP-2336]

===== TemporaryException and SERVER_ERROR_TEMPORARY

The `gremlin-core` module now has a `TemporaryException` interface. This interface allows providers to throw an
exception that will be considered by users to be generally retryable. In addition, the Gremlin Server protocol now
also has a `ResponseStatusCode.SERVER_ERROR_TEMPORARY` status which indicates the same situation. Throwing an exception
that implements `TemporaryException` will be recognized by Gremlin Server to return this error code. This notion of
"temporary failure" is helpful to providers as it allows them to let users know that a failure is transient and related
to the system state at the time of the request. Without this indicator, users are left to parse exception messages to
determine when it is considered acceptable to retry an operation.

See: link:https://issues.apache.org/jira/browse/TINKERPOP-2517[TINKERPOP-2517]

===== gremlin-language

The new `gremlin-language` module contains an ANTLR4 grammar for the Gremlin language along with the generated parser
code. The grammar is still under development but covers most of the Gremlin language, with the idea that it will
eventually drive the ongoing design of the language, as opposed to driving it from Java.

The grammar is currently tested against the Gremlin traversals in the entire Gherkin test suite, as well as a major
portion of the Gremlin used for examples in the Reference Documentation. The grammar has the following limitations:

* It does not support lambdas or Groovy syntax
* The following steps are not yet fully supported:
** `withComputer()`
** `io()`
** `withoutStrategies()`
** `program()`
** `connectedComponent()`
** `fill()` terminator step
* `Vertex` and `Edge` instance definitions

See: link:https://issues.apache.org/jira/browse/TINKERPOP-2533[TINKERPOP-2533]

===== UnifiedChannelizer

The `UnifiedChannelizer` is a new `Channelizer` implementation. It exposes new a new `Session` interface that allows
this channelizer to be extended with custom functionality specific to a providers environment. As of 3.5.0, this
channelizer is not the default and only fits certain workload patterns. The interfaces should therefore be considered
volatile and may change.

See: link:https://issues.apache.org/jira/browse/TINKERPOP-2245[TINKERPOP-2245]

==== Graph Driver Providers

===== TraversalOpProcessor Side-effects

`TraversalOpProcessor` no longer holds a cache of side-effects and more generally the entire side-effect protocol has
been removed and is no longer supported in the server or drivers.

See: link:https://issues.apache.org/jira/browse/TINKERPOP-2269[TINKERPOP-2269]

===== Close Message

The functionality of the "close" message is no longer in place in Gremlin Server. Sending the message (from older
drivers for example) will simply result in a no-op on the server and the expected return of the `NO_CONTENT` message.
From 3.5.0 forward, drivers need not send this message to close the session and simply rely on the close of the
connection to kill the session.

See: link:https://issues.apache.org/jira/browse/TINKERPOP-2336[TINKERPOP-2336]<|MERGE_RESOLUTION|>--- conflicted
+++ resolved
@@ -30,17 +30,6 @@
 
 === Upgrading for Users
 
-<<<<<<< HEAD
-==== Changes to default values
-
-Some default value settings were changed to be consistent across different languages.
-
-* The default for `PoolSize` is now `8` instead of `4` in .NET.
-* The default for `MaxInProcessPerConnection` is now `32` instead of `16` in .NET.
-* The default for `maxContentLength` is now 10 mb in the Java builder instead of 65536.
-* The default for `pool_size` is now `8` instead of `4` in Python.
-* If a `protocol_factory` is not specified, it now adheres to the `max_content_length` specified instead of always using 65536 in Python.
-=======
 ==== datetime()
 
 Gremlin in native programming languages can all construct a native date and time object. In Java, that would probably
@@ -69,8 +58,19 @@
 The above examples use the Java `Date` method `toGMTString()` to properly format the date for demonstration purposes.
 From a Gremlin language perspective there are no functions that can be called on the return value of `datetime()`.
 
-See:link:https://issues.apache.org/jira/browse/TINKERPOP-2596[TINKERPOP-2596]
->>>>>>> c911737e
+See: link:https://issues.apache.org/jira/browse/TINKERPOP-2596[TINKERPOP-2596]
+
+==== Driver Defaults
+
+Some default value settings were changed to be consistent across different languages.
+
+* The default for `PoolSize` is now `8` instead of `4` in .NET.
+* The default for `MaxInProcessPerConnection` is now `32` instead of `16` in .NET.
+* The default for `maxContentLength` is now 10 mb in the Java builder instead of 65536.
+* The default for `pool_size` is now `8` instead of `4` in Python.
+* If a `protocol_factory` is not specified, it now adheres to the `max_content_length` specified instead of always using 65536 in Python.
+
+See: link:https://issues.apache.org/jira/browse/TINKERPOP-2379[TINKERPOP-2379]
 
 ==== Refinements to null
 
