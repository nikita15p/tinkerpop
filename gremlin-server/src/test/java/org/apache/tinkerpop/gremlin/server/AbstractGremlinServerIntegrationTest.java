/*
 * Licensed to the Apache Software Foundation (ASF) under one
 * or more contributor license agreements.  See the NOTICE file
 * distributed with this work for additional information
 * regarding copyright ownership.  The ASF licenses this file
 * to you under the Apache License, Version 2.0 (the
 * "License"); you may not use this file except in compliance
 * with the License.  You may obtain a copy of the License at
 *
 * http://www.apache.org/licenses/LICENSE-2.0
 *
 * Unless required by applicable law or agreed to in writing,
 * software distributed under the License is distributed on an
 * "AS IS" BASIS, WITHOUT WARRANTIES OR CONDITIONS OF ANY
 * KIND, either express or implied.  See the License for the
 * specific language governing permissions and limitations
 * under the License.
 */
package org.apache.tinkerpop.gremlin.server;

import org.apache.tinkerpop.gremlin.server.channel.UnifiedChannelizer;
import org.apache.tinkerpop.gremlin.server.channel.UnifiedChannelizerIntegrateTest;
import org.apache.tinkerpop.gremlin.server.op.OpLoader;
import org.apache.tinkerpop.gremlin.tinkergraph.structure.TinkerGraph;
import org.junit.After;
import org.junit.Before;
import org.junit.Rule;
import org.junit.rules.TestName;
import org.slf4j.Logger;
import org.slf4j.LoggerFactory;

import java.io.File;
import java.io.InputStream;

import static org.hamcrest.CoreMatchers.is;
import static org.junit.Assume.assumeThat;

/**
 * Starts and stops an instance for each executed test.
 *
 * @author Stephen Mallette (http://stephen.genoprime.com)
 */
public abstract class AbstractGremlinServerIntegrationTest {
    
    public static final String KEY_PASS = "changeit";
    public static final String JKS_SERVER_KEY = "src/test/resources/server-key.jks";
    public static final String JKS_SERVER_TRUST = "src/test/resources/server-trust.jks";
    public static final String JKS_CLIENT_KEY = "src/test/resources/client-key.jks";
    public static final String JKS_CLIENT_TRUST = "src/test/resources/client-trust.jks";
    public static final String P12_SERVER_KEY = "src/test/resources/server-key.p12";
    public static final String P12_SERVER_TRUST = "src/test/resources/server-trust.p12";
    public static final String P12_CLIENT_KEY = "src/test/resources/client-key.p12";
    public static final String P12_CLIENT_TRUST = "src/test/resources/client-trust.p12";
    public static final String KEYSTORE_TYPE_JKS = "jks";
    public static final String KEYSTORE_TYPE_PKCS12 = "pkcs12";
    public static final String TRUSTSTORE_TYPE_JKS = "jks";
    public static final String TRUSTSTORE_TYPE_PKCS12 = "pkcs12";

    protected GremlinServer server;
    private Settings overriddenSettings;
    private final static String epollOption = "gremlin.server.epoll";
    private static final boolean GREMLIN_SERVER_EPOLL = "true".equalsIgnoreCase(System.getProperty(epollOption));
    private static final Logger logger = LoggerFactory.getLogger(AbstractGremlinServerIntegrationTest.class);

    @Rule
    public TestName name = new TestName();

    public Settings overrideSettings(final Settings settings) {
        return settings;
    }

    /**
     * This method may be called after {@link #startServer()} to (re-)set the evaluation timeout in
     * the running server.
     * @param timeoutInMillis new evaluation timeout
     */
    protected void overrideEvaluationTimeout(final long timeoutInMillis) {
        // Note: overriding settings in a running server is not guaranteed to work for all settings.
        // It works for the evaluation timeout, though, because GremlinExecutor is re-created for each evaluation.
        overriddenSettings.evaluationTimeout = timeoutInMillis;
    }

    public InputStream getSettingsInputStream() {
        return AbstractGremlinServerIntegrationTest.class.getResourceAsStream("gremlin-server-integration.yaml");
    }

    @Before
    public void setUp() throws Exception {
        logger.info("Starting: " + name.getMethodName());

        startServer();
    }

    public void setUp(final Settings settings) throws Exception {
        logger.info("Starting: " + name.getMethodName());

        startServer(settings);
    }

    public void startServer(final Settings settings) throws Exception {
        if (null == settings) {
            startServer();
        } else {
            final Settings oSettings = overrideSettings(settings);

            if (shouldTestUnified()) {
                oSettings.channelizer = UnifiedChannelizer.class.getName();
            }

            ServerTestHelper.rewritePathsInGremlinServerSettings(oSettings);
            if (GREMLIN_SERVER_EPOLL) {
                oSettings.useEpollEventLoop = true;
            }
            this.server = new GremlinServer(oSettings);
            server.start().join();
        }
    }

    public void startServer() throws Exception {
        final InputStream stream = getSettingsInputStream();
        final Settings settings = Settings.read(stream);
        overriddenSettings = overrideSettings(settings);
        ServerTestHelper.rewritePathsInGremlinServerSettings(overriddenSettings);
        if (GREMLIN_SERVER_EPOLL) {
            overriddenSettings.useEpollEventLoop = true;
        }

        if (shouldTestUnified()) {
            overriddenSettings.channelizer = UnifiedChannelizer.class.getName();
        }

        this.server = new GremlinServer(overriddenSettings);

        server.start().join();
    }

    @After
    public void tearDown() throws Exception {
        stopServer();
        logger.info("Ending: " + name.getMethodName());
    }

    public void stopServer() throws Exception {
        // calling close() on TinkerGraph does not free resources quickly enough. adding a clear() call let's gc
        // cleanup earlier
        server.getServerGremlinExecutor().getGraphManager().getAsBindings().values().stream()
                .filter(g -> g instanceof TinkerGraph).forEach(g -> ((TinkerGraph) g).clear());

        if (server != null) {
            server.stop().join();
        }

        // reset the OpLoader processors so that they can get reconfigured on startup - Settings may have changed
        // between tests
        OpLoader.reset();
    }

    protected boolean isUsingUnifiedChannelizer() {
        return server.getServerGremlinExecutor().
                getSettings().channelizer.equals(UnifiedChannelizer.class.getName());
    }

    public static boolean deleteDirectory(final File directory) {
        if (directory.exists()) {
            final File[] files = directory.listFiles();
            if (null != files) {
                for (int i = 0; i < files.length; i++) {
                    if (files[i].isDirectory()) {
                        deleteDirectory(files[i]);
                    } else {
                        files[i].delete();
                    }
                }
            }
        }

        return (directory.delete());
    }

    protected static void tryIncludeNeo4jGraph(final Settings settings) {
        if (isNeo4jPresent()) {
            deleteDirectory(new File("/tmp/neo4j"));
            settings.graphs.put("graph", "conf/neo4j-empty.properties");
        }
    }

    protected static boolean isNeo4jPresent() {
        try {
            Class.forName("org.neo4j.tinkerpop.api.impl.Neo4jGraphAPIImpl");
<<<<<<< HEAD
            neo4jIncludedForTesting = true;
        } catch (Throwable ex) {
            neo4jIncludedForTesting = false;
=======
            return true;
        } catch (Exception ex) {
            return false;
>>>>>>> e0412a67
        }
    }

    protected static void assumeNeo4jIsPresent() {
        boolean neo4jIncludedForTesting = isNeo4jPresent();
        assumeThat("Neo4j implementation was not included for testing - run with -DincludeNeo4j", neo4jIncludedForTesting, is(true));
    }

    private boolean shouldTestUnified() {
        // ignore all tests in the UnifiedChannelizerIntegrateTest package as they are already rigged to test
        // over the various channelizer implementations
        return Boolean.parseBoolean(System.getProperty("testUnified", "false")) &&
                !this.getClass().getPackage().equals(UnifiedChannelizerIntegrateTest.class.getPackage());
    }
}<|MERGE_RESOLUTION|>--- conflicted
+++ resolved
@@ -187,15 +187,9 @@
     protected static boolean isNeo4jPresent() {
         try {
             Class.forName("org.neo4j.tinkerpop.api.impl.Neo4jGraphAPIImpl");
-<<<<<<< HEAD
-            neo4jIncludedForTesting = true;
+            return true;
         } catch (Throwable ex) {
-            neo4jIncludedForTesting = false;
-=======
-            return true;
-        } catch (Exception ex) {
             return false;
->>>>>>> e0412a67
         }
     }
 
