name: build-test
on: [push, pull_request]
jobs:
  smoke:
    name: smoke
    timeout-minutes: 10
    runs-on: ubuntu-latest
    steps:
      - uses: actions/checkout@v2
      - name: Set up JDK 11
        uses: actions/setup-java@v2
        with:
          java-version: '11'
          distribution: 'temurin'
      - name: Build with Maven
        run: mvn clean install -DskipTests -Dci --batch-mode -Dorg.slf4j.simpleLogger.log.org.apache.maven.cli.transfer.Slf4jMavenTransferListener=warn
<<<<<<< HEAD
  java-jdk11:
    name: mvn clean install - jdk11
    timeout-minutes: 2700 # 45 minutes
    needs: smoke
    runs-on: ubuntu-latest
    steps:
      - uses: actions/checkout@v2
      - name: Set up JDK 11
        uses: actions/setup-java@v2
        with:
          java-version: '11'
          distribution: 'adopt'
      - name: Build with Maven
        run: mvn clean install -pl -:gremlin-javascript -Dci --batch-mode -Dorg.slf4j.simpleLogger.log.org.apache.maven.cli.transfer.Slf4jMavenTransferListener=warn
  java-jdk8:
    name: mvn clean install - jdk8
    timeout-minutes: 2700 # 45 minutes
=======
  java:
    name: mvn clean install
    timeout-minutes: 45
>>>>>>> 9ab94336
    needs: smoke
    runs-on: ubuntu-latest
    steps:
      - uses: actions/checkout@v2
      - name: Set up JDK 8
        uses: actions/setup-java@v2
        with:
          java-version: '8'
          distribution: 'temurin'
      - name: Build with Maven
        run: mvn clean install -pl -:gremlin-javascript -Dci --batch-mode -Dorg.slf4j.simpleLogger.log.org.apache.maven.cli.transfer.Slf4jMavenTransferListener=warn
<<<<<<< HEAD
  gremlin-server-default:
    name: gremlin-server default
    timeout-minutes: 2700 # 45 minutes
=======
  gremlin-server:
    name: gremlin-server
    timeout-minutes: 45
>>>>>>> 9ab94336
    needs: smoke
    runs-on: ubuntu-latest
    steps:
      - uses: actions/checkout@v2
      - name: Set up JDK 11
        uses: actions/setup-java@v2
        with:
          java-version: '11'
          distribution: 'temurin'
      - name: Build with Maven
        run: |
          mvn clean install -pl -:gremlin-javascript,-:gremlin-python,-gremlin-dotnet,-:gremlin-dotnet-source,-:gremlin-dotnet-tests,-:gremlint -q -DskipTests -Dci
          mvn verify -pl :gremlin-server -DskipTests -DskipIntegrationTests=false -DincludeNeo4j
  gremlin-server-unified:
    name: gremlin-server unified
    timeout-minutes: 2700 # 45 minutes
    needs: smoke
    runs-on: ubuntu-latest
    steps:
      - uses: actions/checkout@v2
      - name: Set up JDK 11
        uses: actions/setup-java@v2
        with:
          java-version: '11'
          distribution: 'temurin'
      - name: Build with Maven
        run: |
          mvn clean install -pl -:gremlin-javascript,-:gremlin-python,-gremlin-dotnet,-:gremlin-dotnet-source,-:gremlin-dotnet-tests,-:gremlint -q -DskipTests -Dci
          mvn verify -pl :gremlin-server -DskipTests -DskipIntegrationTests=false -DincludeNeo4j -DtestUnified=true
  spark-core:
    name: spark core
    timeout-minutes: 45
    needs: smoke
    runs-on: ubuntu-latest
    steps:
      - uses: actions/checkout@v2
      - name: Set up JDK 11
        uses: actions/setup-java@v2
        with:
          java-version: '11'
          distribution: 'temurin'
      - name: Build with Maven
        run: |
          mvn clean install -pl -:gremlin-javascript,-:gremlin-python,-gremlin-dotnet,-:gremlin-dotnet-source,-:gremlin-dotnet-tests,-:gremlint -q -DskipTests -Dci
          mvn verify -pl :spark-gremlin -DskipTests -DskipIntegrationTests=false '-Dit.test=*IntegrateTest,!SparkGryoSerializerGraphComputerProcessIntegrateTest'
  spark-gryo:
    name: spark gryo
    timeout-minutes: 45
    needs: smoke
    runs-on: ubuntu-latest
    steps:
      - uses: actions/checkout@v2
      - name: Set up JDK 11
        uses: actions/setup-java@v2
        with:
          java-version: '11'
          distribution: 'temurin'
      - name: Build with Maven
        run: |
          mvn clean install -pl -:gremlin-javascript,-:gremlin-python,-gremlin-dotnet,-:gremlin-dotnet-source,-:gremlin-dotnet-tests,-:gremlint -q -DskipTests -Dci
          mvn verify -pl :spark-gremlin -DskipTests -DskipIntegrationTests=false -Dit.test=SparkGryoSerializerGraphComputerProcessIntegrateTest
  gremlin-console:
    name: gremlin-console
    timeout-minutes: 20
    needs: smoke
    runs-on: ubuntu-latest
    steps:
      - uses: actions/checkout@v2
      - name: Set up JDK 11
        uses: actions/setup-java@v2
        with:
          java-version: '11'
          distribution: 'temurin'
      - name: Build with Maven
        run: |
          mvn clean install -pl -:gremlin-javascript,-:gremlin-python,-gremlin-dotnet,-:gremlin-dotnet-source,-:gremlin-dotnet-tests,-:gremlint -q -DskipTests -Dci
          mvn verify -pl :gremlin-console -DskipTests -DskipIntegrationTests=false
  javascript:
    name: javascript
    timeout-minutes: 15
    needs: smoke
    runs-on: ubuntu-latest
    steps:
      - uses: actions/checkout@v2
      - name: Set up JDK 11
        uses: actions/setup-java@v2
        with:
          java-version: '11'
          distribution: 'temurin'
      - name: Build with Maven
        run: |
          mvn clean install -pl -:gremlin-python,-gremlin-dotnet,-:gremlin-dotnet-source,-:gremlin-dotnet-tests -q -DskipTests -Dci
          mvn verify -pl :gremlin-javascript,:gremlint -DincludeNeo4j
  python:
    name: python
    timeout-minutes: 20
    needs: smoke
    runs-on: ubuntu-latest
    steps:
      - uses: actions/checkout@v2
      - name: Set up JDK 11
        uses: actions/setup-java@v2
        with:
          java-version: '11'
          distribution: 'temurin'
      - name: Set up Python 3.x
        uses: actions/setup-python@v2
        with:
          python-version: '3.8'
      - name: Setup Python requirements
        run: |
          sudo apt install gcc libkrb5-dev
          python3 -m pip install --upgrade pip
          pip install virtualenv
      - name: Build with Maven
        run: |
          touch gremlin-python/.glv
          mvn clean install -pl -:gremlin-javascript,-gremlin-dotnet,-:gremlin-dotnet-source,-:gremlin-dotnet-tests,-:gremlint -q -DskipTests -Dci
          mvn verify -pl gremlin-python -DincludeNeo4j
  dotnet:
    name: .NET
    timeout-minutes: 20
    needs: smoke
    runs-on: ubuntu-latest
    steps:
      - uses: actions/checkout@v2
      - name: Set up JDK11
        uses: actions/setup-java@v2
        with:
          java-version: '11'
          distribution: 'temurin'
      - name: Set up .NET 3.1.x
        uses: actions/setup-dotnet@v1
        with:
          dotnet-version: '3.1.x'
      - name: Build with Maven
        run: |
          touch gremlin-dotnet/src/.glv
          touch gremlin-dotnet/test/.glv
          mvn clean install -pl -:gremlin-javascript,-:gremlin-python,-:gremlint -q -DskipTests -Dci
          mvn verify -pl :gremlin-dotnet,:gremlin-dotnet-tests -P gremlin-dotnet -DincludeNeo4j
  neo4j-gremlin:
    name: neo4j-gremlin
    timeout-minutes: 20
    needs: smoke
    runs-on: ubuntu-latest
    steps:
      - uses: actions/checkout@v2
      - name: Set up JDK11
        uses: actions/setup-java@v2
        with:
          java-version: '11'
          distribution: 'temurin'
      - name: Build with Maven
        run: |
          mvn clean install -pl -:gremlin-javascript,-:gremlin-python,-gremlin-dotnet,-:gremlin-dotnet-source,-:gremlin-dotnet-tests -q -DskipTests -Dci
          mvn verify -pl :neo4j-gremlin -DincludeNeo4j<|MERGE_RESOLUTION|>--- conflicted
+++ resolved
@@ -14,10 +14,9 @@
           distribution: 'temurin'
       - name: Build with Maven
         run: mvn clean install -DskipTests -Dci --batch-mode -Dorg.slf4j.simpleLogger.log.org.apache.maven.cli.transfer.Slf4jMavenTransferListener=warn
-<<<<<<< HEAD
   java-jdk11:
     name: mvn clean install - jdk11
-    timeout-minutes: 2700 # 45 minutes
+    timeout-minutes: 45
     needs: smoke
     runs-on: ubuntu-latest
     steps:
@@ -31,12 +30,7 @@
         run: mvn clean install -pl -:gremlin-javascript -Dci --batch-mode -Dorg.slf4j.simpleLogger.log.org.apache.maven.cli.transfer.Slf4jMavenTransferListener=warn
   java-jdk8:
     name: mvn clean install - jdk8
-    timeout-minutes: 2700 # 45 minutes
-=======
-  java:
-    name: mvn clean install
-    timeout-minutes: 45
->>>>>>> 9ab94336
+    timeout-minutes: 45
     needs: smoke
     runs-on: ubuntu-latest
     steps:
@@ -48,15 +42,9 @@
           distribution: 'temurin'
       - name: Build with Maven
         run: mvn clean install -pl -:gremlin-javascript -Dci --batch-mode -Dorg.slf4j.simpleLogger.log.org.apache.maven.cli.transfer.Slf4jMavenTransferListener=warn
-<<<<<<< HEAD
   gremlin-server-default:
     name: gremlin-server default
-    timeout-minutes: 2700 # 45 minutes
-=======
-  gremlin-server:
-    name: gremlin-server
-    timeout-minutes: 45
->>>>>>> 9ab94336
+    timeout-minutes: 45
     needs: smoke
     runs-on: ubuntu-latest
     steps:
@@ -72,7 +60,7 @@
           mvn verify -pl :gremlin-server -DskipTests -DskipIntegrationTests=false -DincludeNeo4j
   gremlin-server-unified:
     name: gremlin-server unified
-    timeout-minutes: 2700 # 45 minutes
+    timeout-minutes: 45
     needs: smoke
     runs-on: ubuntu-latest
     steps:
