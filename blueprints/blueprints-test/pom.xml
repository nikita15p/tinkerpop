<?xml version="1.0" encoding="UTF-8"?>
<project xmlns="http://maven.apache.org/POM/4.0.0" xmlns:xsi="http://www.w3.org/2001/XMLSchema-instance"
         xsi:schemaLocation="http://maven.apache.org/POM/4.0.0 http://maven.apache.org/maven-v4_0_0.xsd">
    <modelVersion>4.0.0</modelVersion>
    <parent>
        <groupId>com.tinkerpop.blueprints</groupId>
        <artifactId>blueprints</artifactId>
        <version>3.0.0-SNAPSHOT</version>
        <relativePath>../pom.xml</relativePath>
    </parent>
    <artifactId>blueprints-test</artifactId>
    <name>Blueprints-Test</name>
    <description>Reusable test suites for Blueprints</description>
    <dependencies>
        <dependency>
            <groupId>com.tinkerpop.blueprints</groupId>
<<<<<<< HEAD
            <artifactId>blueprints-io</artifactId>
            <version>${blueprints.version}</version>
=======
            <artifactId>blueprints-core</artifactId>
            <version>${project.parent.version}</version>
>>>>>>> 9ba70142
        </dependency>
        <!-- TESTING -->
        <dependency>
            <groupId>junit</groupId>
            <artifactId>junit</artifactId>
            <version>${junit.version}</version>
        </dependency>
    </dependencies>
    <build>
        <directory>${basedir}/target</directory>
        <finalName>${project.artifactId}-${project.version}</finalName>
        <resources>
            <resource>
                <directory>${basedir}/src/main/resources
                </directory>
            </resource>
        </resources>
        <testResources>
            <testResource>
                <directory>${basedir}/src/test/resources
                </directory>
            </testResource>
        </testResources>
    </build>
</project><|MERGE_RESOLUTION|>--- conflicted
+++ resolved
@@ -14,13 +14,13 @@
     <dependencies>
         <dependency>
             <groupId>com.tinkerpop.blueprints</groupId>
-<<<<<<< HEAD
+            <artifactId>blueprints-core</artifactId>
+            <version>${parent.version}</version>
+        </dependency>
+        <dependency>
+            <groupId>com.tinkerpop.blueprints</groupId>
             <artifactId>blueprints-io</artifactId>
-            <version>${blueprints.version}</version>
-=======
-            <artifactId>blueprints-core</artifactId>
-            <version>${project.parent.version}</version>
->>>>>>> 9ba70142
+            <version>${parent.version}</version>
         </dependency>
         <!-- TESTING -->
         <dependency>
